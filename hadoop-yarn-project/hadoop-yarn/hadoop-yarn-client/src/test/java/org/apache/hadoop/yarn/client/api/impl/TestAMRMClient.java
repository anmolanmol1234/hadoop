--- conflicted
+++ resolved
@@ -100,7 +100,7 @@
   private List<NodeReport> nodeReports = null;
   private ApplicationAttemptId attemptId = null;
   private int nodeCount = 3;
-  
+
   static final int rolling_interval_sec = 13;
   static final long am_expire_ms = 4000;
 
@@ -127,21 +127,16 @@
 
   @Before
   public void setup() throws Exception {
-<<<<<<< HEAD
-    // start minicluster
-    conf = new YarnConfiguration();
-=======
     conf = new YarnConfiguration();
     createClusterAndStartApplication();
   }
 
   private void createClusterAndStartApplication() throws Exception {
     // start minicluster
->>>>>>> 56ab02ee
     conf.set(YarnConfiguration.RM_SCHEDULER, schedulerName);
     conf.setLong(
-      YarnConfiguration.RM_AMRM_TOKEN_MASTER_KEY_ROLLING_INTERVAL_SECS,
-      rolling_interval_sec);
+        YarnConfiguration.RM_AMRM_TOKEN_MASTER_KEY_ROLLING_INTERVAL_SECS,
+        rolling_interval_sec);
     conf.setLong(YarnConfiguration.RM_AM_EXPIRY_INTERVAL_MS, am_expire_ms);
     conf.setInt(YarnConfiguration.RM_NM_HEARTBEAT_INTERVAL_MS, 100);
     // set the minimum allocation so that resource decrease can go under 1024
@@ -158,7 +153,7 @@
 
     // get node info
     assertTrue("All node managers did not connect to the RM within the "
-        + "allotted 5-second timeout",
+            + "allotted 5-second timeout",
         yarnCluster.waitForNodeManagersToConnect(5000L));
     nodeReports = yarnClient.getNodeReports(NodeState.RUNNING);
     assertEquals("Not all node managers were reported running",
@@ -174,7 +169,7 @@
     racks = new String[]{ rack };
 
     // submit new app
-    ApplicationSubmissionContext appContext = 
+    ApplicationSubmissionContext appContext =
         yarnClient.createApplication().getApplicationSubmissionContext();
     ApplicationId appId = appContext.getApplicationId();
     // set the application name
@@ -188,10 +183,10 @@
     // Set up the container launch context for the application master
     ContainerLaunchContext amContainer =
         BuilderUtils.newContainerLaunchContext(
-          Collections.<String, LocalResource> emptyMap(),
-          new HashMap<String, String>(), Arrays.asList("sleep", "100"),
-          new HashMap<String, ByteBuffer>(), null,
-          new HashMap<ApplicationAccessType, String>());
+            Collections.<String, LocalResource> emptyMap(),
+            new HashMap<String, String>(), Arrays.asList("sleep", "100"),
+            new HashMap<String, ByteBuffer>(), null,
+            new HashMap<ApplicationAccessType, String>());
     appContext.setAMContainerSpec(amContainer);
     appContext.setResource(Resource.newInstance(1024, 1));
     // Create the request to send to the applications manager
@@ -209,7 +204,7 @@
         attemptId = appReport.getCurrentApplicationAttemptId();
         appAttempt =
             yarnCluster.getResourceManager().getRMContext().getRMApps()
-              .get(attemptId.getApplicationId()).getCurrentAppAttempt();
+                .get(attemptId.getApplicationId()).getCurrentAppAttempt();
         while (true) {
           if (appAttempt.getAppAttemptState() == RMAppAttemptState.LAUNCHED) {
             break;
@@ -221,14 +216,14 @@
     // Just dig into the ResourceManager and get the AMRMToken just for the sake
     // of testing.
     UserGroupInformation.setLoginUser(UserGroupInformation
-      .createRemoteUser(UserGroupInformation.getCurrentUser().getUserName()));
+        .createRemoteUser(UserGroupInformation.getCurrentUser().getUserName()));
 
     // emulate RM setup of AMRM token in credentials by adding the token
     // *before* setting the token service
     UserGroupInformation.getCurrentUser().addToken(appAttempt.getAMRMToken());
     appAttempt.getAMRMToken().setService(ClientRMProxy.getAMRMTokenService(conf));
   }
-  
+
   @After
   public void teardown() throws YarnException, IOException {
     yarnClient.killApplication(attemptId.getApplicationId());
@@ -255,7 +250,7 @@
         amClient.getMatchingRequests(priority, node, testCapability1);
     assertEquals("Expected no matching requests.", matches.size(), 0);
   }
-  
+
   @Test (timeout=60000)
   public void testAMRMClientMatchingFit() throws YarnException, IOException {
     AMRMClient<ContainerRequest> amClient = null;
@@ -265,7 +260,7 @@
       amClient.init(conf);
       amClient.start();
       amClient.registerApplicationMaster("Host", 10000, "");
-      
+
       Resource capability1 = Resource.newInstance(1024, 2);
       Resource capability2 = Resource.newInstance(1024, 1);
       Resource capability3 = Resource.newInstance(1000, 2);
@@ -274,19 +269,19 @@
       Resource capability6 = Resource.newInstance(2000, 1);
       Resource capability7 = Resource.newInstance(2000, 1);
 
-      ContainerRequest storedContainer1 = 
+      ContainerRequest storedContainer1 =
           new ContainerRequest(capability1, nodes, racks, priority);
-      ContainerRequest storedContainer2 = 
+      ContainerRequest storedContainer2 =
           new ContainerRequest(capability2, nodes, racks, priority);
-      ContainerRequest storedContainer3 = 
+      ContainerRequest storedContainer3 =
           new ContainerRequest(capability3, nodes, racks, priority);
-      ContainerRequest storedContainer4 = 
+      ContainerRequest storedContainer4 =
           new ContainerRequest(capability4, nodes, racks, priority);
-      ContainerRequest storedContainer5 = 
+      ContainerRequest storedContainer5 =
           new ContainerRequest(capability5, nodes, racks, priority);
-      ContainerRequest storedContainer6 = 
+      ContainerRequest storedContainer6 =
           new ContainerRequest(capability6, nodes, racks, priority);
-      ContainerRequest storedContainer7 = 
+      ContainerRequest storedContainer7 =
           new ContainerRequest(capability7, nodes, racks, priority2, false);
       amClient.addContainerRequest(storedContainer1);
       amClient.addContainerRequest(storedContainer2);
@@ -307,7 +302,7 @@
       amClient.addContainerRequest(storedContainer11);
       amClient.addContainerRequest(storedContainer33);
       amClient.addContainerRequest(storedContainer43);
-      
+
       // test matching of containers
       List<? extends Collection<ContainerRequest>> matches;
       ContainerRequest storedRequest;
@@ -337,7 +332,7 @@
       storedRequest = iter.next();
       assertEquals(storedContainer33, storedRequest);
       amClient.removeContainerRequest(storedContainer33);
-      
+
       // exact matching with order maintained
       Resource testCapability2 = Resource.newInstance(2000, 1);
       matches = amClient.getMatchingRequests(priority, node, testCapability2);
@@ -352,12 +347,12 @@
         }
       }
       amClient.removeContainerRequest(storedContainer6);
-      
+
       // matching with larger container. all requests returned
       Resource testCapability3 = Resource.newInstance(4000, 4);
       matches = amClient.getMatchingRequests(priority, node, testCapability3);
       assert(matches.size() == 4);
-      
+
       Resource testCapability4 = Resource.newInstance(1024, 2);
       matches = amClient.getMatchingRequests(priority, node, testCapability4);
       assert(matches.size() == 2);
@@ -367,14 +362,14 @@
         ContainerRequest testRequest = testSet.iterator().next();
         assertTrue(testRequest != storedContainer4);
         assertTrue(testRequest != storedContainer5);
-        assert(testRequest == storedContainer2 || 
-                testRequest == storedContainer3);
-      }
-      
+        assert(testRequest == storedContainer2 ||
+            testRequest == storedContainer3);
+      }
+
       Resource testCapability5 = Resource.newInstance(512, 4);
       matches = amClient.getMatchingRequests(priority, node, testCapability5);
       assert(matches.size() == 0);
-      
+
       // verify requests without relaxed locality are only returned at specific
       // locations
       Resource testCapability7 = Resource.newInstance(2000, 1);
@@ -383,7 +378,7 @@
       assert(matches.size() == 0);
       matches = amClient.getMatchingRequests(priority2, node, testCapability7);
       assert(matches.size() == 1);
-      
+
       amClient.unregisterApplicationMaster(FinalApplicationStatus.SUCCEEDED,
           null, null);
 
@@ -526,14 +521,14 @@
       }
     }
   }
-  
+
   private void verifyMatches(
-                  List<? extends Collection<ContainerRequest>> matches,
-                  int matchSize) {
+      List<? extends Collection<ContainerRequest>> matches,
+      int matchSize) {
     assertEquals(1, matches.size());
     assertEquals(matches.get(0).size(), matchSize);
   }
-  
+
   @Test (timeout=60000)
   public void testAMRMClientMatchingFitInferredRack() throws YarnException, IOException {
     AMRMClientImpl<ContainerRequest> amClient = null;
@@ -543,10 +538,10 @@
       amClient.init(conf);
       amClient.start();
       amClient.registerApplicationMaster("Host", 10000, "");
-      
+
       Resource capability = Resource.newInstance(1024, 2);
 
-      ContainerRequest storedContainer1 = 
+      ContainerRequest storedContainer1 =
           new ContainerRequest(capability, nodes, null, priority);
       amClient.addContainerRequest(storedContainer1);
 
@@ -563,12 +558,12 @@
       verifyMatches(matches, 1);
       storedRequest = matches.get(0).iterator().next();
       assertEquals(storedContainer1, storedRequest);
-      
+
       // inferred rack match no longer valid after request is removed
       amClient.removeContainerRequest(storedContainer1);
       matches = amClient.getMatchingRequests(priority, rack, capability);
       assertTrue(matches.isEmpty());
-      
+
       amClient.unregisterApplicationMaster(FinalApplicationStatus.SUCCEEDED,
           null, null);
 
@@ -586,24 +581,24 @@
       // start am rm client
       amClient =
           (AMRMClientImpl<ContainerRequest>) AMRMClient
-            .<ContainerRequest> createAMRMClient();
+              .<ContainerRequest> createAMRMClient();
       amClient.init(conf);
       amClient.start();
       amClient.registerApplicationMaster("Host", 10000, "");
-      
+
       Priority priority1 = Records.newRecord(Priority.class);
       priority1.setPriority(2);
-      
-      ContainerRequest storedContainer1 = 
+
+      ContainerRequest storedContainer1 =
           new ContainerRequest(capability, nodes, racks, priority);
-      ContainerRequest storedContainer2 = 
+      ContainerRequest storedContainer2 =
           new ContainerRequest(capability, nodes, racks, priority);
-      ContainerRequest storedContainer3 = 
+      ContainerRequest storedContainer3 =
           new ContainerRequest(capability, null, null, priority1);
       amClient.addContainerRequest(storedContainer1);
       amClient.addContainerRequest(storedContainer2);
       amClient.addContainerRequest(storedContainer3);
-      
+
       // test addition and storage
       RemoteRequestsTable<ContainerRequest> remoteRequestsTable =
           amClient.getTable(0);
@@ -614,21 +609,21 @@
       containersRequestedAny = remoteRequestsTable.get(priority1,
           ResourceRequest.ANY, ExecutionType.GUARANTEED, capability)
           .remoteRequest.getNumContainers();
-         assertEquals(1, containersRequestedAny);
-      List<? extends Collection<ContainerRequest>> matches = 
+      assertEquals(1, containersRequestedAny);
+      List<? extends Collection<ContainerRequest>> matches =
           amClient.getMatchingRequests(priority, node, capability);
       verifyMatches(matches, 2);
       matches = amClient.getMatchingRequests(priority, rack, capability);
       verifyMatches(matches, 2);
-      matches = 
+      matches =
           amClient.getMatchingRequests(priority, ResourceRequest.ANY, capability);
       verifyMatches(matches, 2);
       matches = amClient.getMatchingRequests(priority1, rack, capability);
       assertTrue(matches.isEmpty());
-      matches = 
+      matches =
           amClient.getMatchingRequests(priority1, ResourceRequest.ANY, capability);
       verifyMatches(matches, 1);
-      
+
       // test removal
       amClient.removeContainerRequest(storedContainer3);
       matches = amClient.getMatchingRequests(priority, node, capability);
@@ -638,20 +633,20 @@
       verifyMatches(matches, 1);
       matches = amClient.getMatchingRequests(priority, rack, capability);
       verifyMatches(matches, 1);
-      
+
       // test matching of containers
       ContainerRequest storedRequest = matches.get(0).iterator().next();
       assertEquals(storedContainer1, storedRequest);
       amClient.removeContainerRequest(storedContainer1);
-      matches = 
+      matches =
           amClient.getMatchingRequests(priority, ResourceRequest.ANY, capability);
       assertTrue(matches.isEmpty());
-      matches = 
+      matches =
           amClient.getMatchingRequests(priority1, ResourceRequest.ANY, capability);
       assertTrue(matches.isEmpty());
       // 0 requests left. everything got cleaned up
       assertTrue(amClient.getTable(0).isEmpty());
-      
+
       // go through an exemplary allocation, matching and release cycle
       amClient.addContainerRequest(storedContainer1);
       amClient.addContainerRequest(storedContainer3);
@@ -665,16 +660,16 @@
         AllocateResponse allocResponse = amClient.allocate(0.1f);
         assertEquals(0, amClient.ask.size());
         assertEquals(0, amClient.release.size());
-        
+
         assertEquals(nodeCount, amClient.getClusterNodeCount());
         allocatedContainerCount += allocResponse.getAllocatedContainers().size();
         for(Container container : allocResponse.getAllocatedContainers()) {
-          ContainerRequest expectedRequest = 
+          ContainerRequest expectedRequest =
               container.getPriority().equals(storedContainer1.getPriority()) ?
                   storedContainer1 : storedContainer3;
-          matches = amClient.getMatchingRequests(container.getPriority(), 
-                                                 ResourceRequest.ANY, 
-                                                 container.getResource());
+          matches = amClient.getMatchingRequests(container.getPriority(),
+              ResourceRequest.ANY,
+              container.getResource());
           // test correct matched container is returned
           verifyMatches(matches, 1);
           ContainerRequest matchedRequest = matches.get(0).iterator().next();
@@ -688,7 +683,7 @@
           triggerSchedulingWithNMHeartBeat();
         }
       }
-      
+
       assertEquals(2, allocatedContainerCount);
       AllocateResponse allocResponse = amClient.allocate(0.1f);
       assertEquals(0, amClient.release.size());
@@ -696,7 +691,7 @@
       assertEquals(0, allocResponse.getAllocatedContainers().size());
       // 0 requests left. everything got cleaned up
       assertTrue(remoteRequestsTable.isEmpty());
-      
+
       amClient.unregisterApplicationMaster(FinalApplicationStatus.SUCCEEDED,
           null, null);
 
@@ -734,46 +729,46 @@
       // start am rm client
       amClient =
           (AMRMClientImpl<ContainerRequest>) AMRMClient
-            .<ContainerRequest> createAMRMClient();
+              .<ContainerRequest> createAMRMClient();
       amClient.init(conf);
       amClient.start();
       amClient.registerApplicationMaster("Host", 10000, "");
-      
+
       assertEquals(0, amClient.ask.size());
       assertEquals(0, amClient.release.size());
-      
-      ContainerRequest storedContainer1 = 
+
+      ContainerRequest storedContainer1 =
           new ContainerRequest(capability, nodes, racks, priority);
       amClient.addContainerRequest(storedContainer1);
       assertEquals(3, amClient.ask.size());
       assertEquals(0, amClient.release.size());
-      
+
       List<String> localNodeBlacklist = new ArrayList<String>();
       localNodeBlacklist.add(node);
-      
+
       // put node in black list, so no container assignment
       amClient.updateBlacklist(localNodeBlacklist, null);
 
       int allocatedContainerCount = getAllocatedContainersNumber(amClient,
-        DEFAULT_ITERATION);
+          DEFAULT_ITERATION);
       // the only node is in blacklist, so no allocation
       assertEquals(0, allocatedContainerCount);
 
       // Remove node from blacklist, so get assigned with 2
       amClient.updateBlacklist(null, localNodeBlacklist);
-      ContainerRequest storedContainer2 = 
-              new ContainerRequest(capability, nodes, racks, priority);
+      ContainerRequest storedContainer2 =
+          new ContainerRequest(capability, nodes, racks, priority);
       amClient.addContainerRequest(storedContainer2);
       allocatedContainerCount = getAllocatedContainersNumber(amClient,
           DEFAULT_ITERATION);
       assertEquals(2, allocatedContainerCount);
-      
+
       // Test in case exception in allocate(), blacklist is kept
       assertTrue(amClient.blacklistAdditions.isEmpty());
       assertTrue(amClient.blacklistRemovals.isEmpty());
-      
+
       // create a invalid ContainerRequest - memory value is minus
-      ContainerRequest invalidContainerRequest = 
+      ContainerRequest invalidContainerRequest =
           new ContainerRequest(Resource.newInstance(-1024, 1),
               nodes, racks, priority);
       amClient.addContainerRequest(invalidContainerRequest);
@@ -791,7 +786,7 @@
       }
     }
   }
-  
+
   @Test (timeout=60000)
   public void testAMRMClientWithBlacklist() throws YarnException, IOException {
     AMRMClientImpl<ContainerRequest> amClient = null;
@@ -799,12 +794,12 @@
       // start am rm client
       amClient =
           (AMRMClientImpl<ContainerRequest>) AMRMClient
-            .<ContainerRequest> createAMRMClient();
+              .<ContainerRequest> createAMRMClient();
       amClient.init(conf);
       amClient.start();
       amClient.registerApplicationMaster("Host", 10000, "");
       String[] nodes = {"node1", "node2", "node3"};
-      
+
       // Add nodes[0] and nodes[1]
       List<String> nodeList01 = new ArrayList<String>();
       nodeList01.add(nodes[0]);
@@ -812,7 +807,7 @@
       amClient.updateBlacklist(nodeList01, null);
       assertEquals(2, amClient.blacklistAdditions.size());
       assertEquals(0, amClient.blacklistRemovals.size());
-      
+
       // Add nodes[0] again, verify it is not added duplicated.
       List<String> nodeList02 = new ArrayList<String>();
       nodeList02.add(nodes[0]);
@@ -820,7 +815,7 @@
       amClient.updateBlacklist(nodeList02, null);
       assertEquals(3, amClient.blacklistAdditions.size());
       assertEquals(0, amClient.blacklistRemovals.size());
-      
+
       // Add nodes[1] and nodes[2] to removal list, 
       // Verify addition list remove these two nodes.
       List<String> nodeList12 = new ArrayList<String>();
@@ -829,7 +824,7 @@
       amClient.updateBlacklist(null, nodeList12);
       assertEquals(1, amClient.blacklistAdditions.size());
       assertEquals(2, amClient.blacklistRemovals.size());
-      
+
       // Add nodes[1] again to addition list, 
       // Verify removal list will remove this node.
       List<String> nodeList1 = new ArrayList<String>();
@@ -854,10 +849,10 @@
       AllocateResponse allocResponse = amClient.allocate(0.1f);
       assertEquals(0, amClient.ask.size());
       assertEquals(0, amClient.release.size());
-        
+
       assertEquals(nodeCount, amClient.getClusterNodeCount());
       allocatedContainerCount += allocResponse.getAllocatedContainers().size();
-        
+
       if(allocatedContainerCount == 0) {
         // let NM heartbeat to RM and trigger allocations
         triggerSchedulingWithNMHeartBeat();
@@ -897,7 +892,7 @@
       //setting an instance NMTokenCache
       amClient.setNMTokenCache(new NMTokenCache());
       //asserting we are not using the singleton instance cache
-      Assert.assertNotSame(NMTokenCache.getSingleton(), 
+      Assert.assertNotSame(NMTokenCache.getSingleton(),
           amClient.getNMTokenCache());
 
       amClient.init(conf);
@@ -920,7 +915,7 @@
       }
     }
   }
-  
+
   @Test(timeout=30000)
   public void testAskWithNodeLabels() {
     AMRMClientImpl<ContainerRequest> client =
@@ -941,7 +936,7 @@
     Assert.assertEquals(1, client.ask.size());
     Assert.assertEquals("a", client.ask.iterator().next()
         .getNodeLabelExpression());
-    
+
     // add exp=x to ANY, rack and node, only resource request has ANY resource
     // name will be assigned the label expression
     // add exp=x then add exp=a to ANY in same priority, only exp=a should kept
@@ -968,7 +963,7 @@
       }
     }
   }
-  
+
   private void verifyAddRequestFailed(AMRMClient<ContainerRequest> client,
       ContainerRequest request) {
     try {
@@ -978,7 +973,7 @@
     }
     Assert.fail();
   }
-  
+
   @Test(timeout=30000)
   public void testAskWithInvalidNodeLabels() {
     AMRMClientImpl<ContainerRequest> client =
@@ -1151,10 +1146,10 @@
   private void testAllocation(final AMRMClientImpl<ContainerRequest> amClient)
       throws YarnException, IOException {
     // setup container request
-    
+
     assertEquals(0, amClient.ask.size());
     assertEquals(0, amClient.release.size());
-    
+
     amClient.addContainerRequest(
         new ContainerRequest(capability, nodes, racks, priority));
     amClient.addContainerRequest(
@@ -1175,17 +1170,17 @@
     int allocatedContainerCount = 0;
     int iterationsLeft = 3;
     Set<ContainerId> releases = new TreeSet<ContainerId>();
-    
+
     amClient.getNMTokenCache().clearCache();
     Assert.assertEquals(0, amClient.getNMTokenCache().numberOfTokensInCache());
     HashMap<String, Token> receivedNMTokens = new HashMap<String, Token>();
-    
+
     while (allocatedContainerCount < containersRequestedAny
         && iterationsLeft-- > 0) {
       AllocateResponse allocResponse = amClient.allocate(0.1f);
       assertEquals(0, amClient.ask.size());
       assertEquals(0, amClient.release.size());
-      
+
       assertEquals(nodeCount, amClient.getClusterNodeCount());
       allocatedContainerCount += allocResponse.getAllocatedContainers().size();
       for(Container container : allocResponse.getAllocatedContainers()) {
@@ -1193,29 +1188,29 @@
         releases.add(rejectContainerId);
         amClient.releaseAssignedContainer(rejectContainerId);
       }
-      
+
       for (NMToken token : allocResponse.getNMTokens()) {
         String nodeID = token.getNodeId().toString();
         if (receivedNMTokens.containsKey(nodeID)) {
-          Assert.fail("Received token again for : " + nodeID);          
+          Assert.fail("Received token again for : " + nodeID);
         }
         receivedNMTokens.put(nodeID, token.getToken());
       }
-      
+
       if(allocatedContainerCount < containersRequestedAny) {
         // let NM heartbeat to RM and trigger allocations
         triggerSchedulingWithNMHeartBeat();
       }
     }
-    
+
     // Should receive atleast 1 token
     Assert.assertTrue(receivedNMTokens.size() > 0
         && receivedNMTokens.size() <= nodeCount);
-    
+
     assertEquals(allocatedContainerCount, containersRequestedAny);
     assertEquals(2, amClient.release.size());
     assertEquals(0, amClient.ask.size());
-    
+
     // need to tell the AMRMClient that we dont need these resources anymore
     amClient.removeContainerRequest(
         new ContainerRequest(capability, nodes, racks, priority));
@@ -1225,7 +1220,7 @@
     // send 0 container count request for resources that are no longer needed
     ResourceRequest snoopRequest = amClient.ask.iterator().next();
     assertEquals(0, snoopRequest.getNumContainers());
-    
+
     // test RPC exception handling
     amClient.addContainerRequest(new ContainerRequest(capability, nodes,
         racks, priority));
@@ -1233,7 +1228,7 @@
         racks, priority));
     snoopRequest = amClient.ask.iterator().next();
     assertEquals(2, snoopRequest.getNumContainers());
-    
+
     ApplicationMasterProtocol realRM = amClient.rmClient;
     try {
       ApplicationMasterProtocol mockRM = mock(ApplicationMasterProtocol.class);
@@ -1242,8 +1237,8 @@
             public AllocateResponse answer(InvocationOnMock invocation)
                 throws Exception {
               amClient.removeContainerRequest(
-                             new ContainerRequest(capability, nodes, 
-                                                          racks, priority));
+                  new ContainerRequest(capability, nodes,
+                      racks, priority));
               amClient.removeContainerRequest(
                   new ContainerRequest(capability, nodes, racks, priority));
               throw new Exception();
@@ -1419,7 +1414,7 @@
       }
     }
   }
-  
+
   private void sleep(int sleepTime) {
     try {
       Thread.sleep(sleepTime);
@@ -1435,7 +1430,7 @@
     try {
       AMRMTokenSecretManager amrmTokenSecretManager =
           yarnCluster.getResourceManager().getRMContext()
-            .getAMRMTokenSecretManager();
+              .getAMRMTokenSecretManager();
 
       // start am rm client
       amClient = AMRMClient.<ContainerRequest> createAMRMClient();
@@ -1450,7 +1445,7 @@
           getAMRMToken();
       Assert.assertNotNull(amrmToken_1);
       Assert.assertEquals(amrmToken_1.decodeIdentifier().getKeyId(),
-        amrmTokenSecretManager.getMasterKey().getMasterKey().getKeyId());
+          amrmTokenSecretManager.getMasterKey().getMasterKey().getKeyId());
 
       // Wait for enough time and make sure the roll_over happens
       // At mean time, the old AMRMToken should continue to work
@@ -1465,41 +1460,41 @@
           getAMRMToken();
       Assert.assertNotNull(amrmToken_2);
       Assert.assertEquals(amrmToken_2.decodeIdentifier().getKeyId(),
-        amrmTokenSecretManager.getMasterKey().getMasterKey().getKeyId());
+          amrmTokenSecretManager.getMasterKey().getMasterKey().getKeyId());
 
       Assert.assertNotEquals(amrmToken_1, amrmToken_2);
 
       // can do the allocate call with latest AMRMToken
       AllocateResponse response = amClient.allocate(0.1f);
-      
+
       // Verify latest AMRMToken can be used to send allocation request.
       UserGroupInformation testUser1 =
           UserGroupInformation.createRemoteUser("testUser1");
-      
-      AMRMTokenIdentifierForTest newVersionTokenIdentifier = 
+
+      AMRMTokenIdentifierForTest newVersionTokenIdentifier =
           new AMRMTokenIdentifierForTest(amrmToken_2.decodeIdentifier(), "message");
-      
+
       Assert.assertEquals("Message is changed after set to newVersionTokenIdentifier",
           "message", newVersionTokenIdentifier.getMessage());
-      org.apache.hadoop.security.token.Token<AMRMTokenIdentifier> newVersionToken = 
+      org.apache.hadoop.security.token.Token<AMRMTokenIdentifier> newVersionToken =
           new org.apache.hadoop.security.token.Token<AMRMTokenIdentifier> (
-              newVersionTokenIdentifier.getBytes(), 
+              newVersionTokenIdentifier.getBytes(),
               amrmTokenSecretManager.retrievePassword(newVersionTokenIdentifier),
               newVersionTokenIdentifier.getKind(), new Text());
-      
+
       SecurityUtil.setTokenService(newVersionToken, yarnCluster
-        .getResourceManager().getApplicationMasterService().getBindAddress());
+          .getResourceManager().getApplicationMasterService().getBindAddress());
       testUser1.addToken(newVersionToken);
-      
+
       AllocateRequest request = Records.newRecord(AllocateRequest.class);
       request.setResponseId(response.getResponseId());
       testUser1.doAs(new PrivilegedAction<ApplicationMasterProtocol>() {
         @Override
         public ApplicationMasterProtocol run() {
           return (ApplicationMasterProtocol) YarnRPC.create(conf).getProxy(
-            ApplicationMasterProtocol.class,
-            yarnCluster.getResourceManager().getApplicationMasterService()
-                .getBindAddress(), conf);
+              ApplicationMasterProtocol.class,
+              yarnCluster.getResourceManager().getApplicationMasterService()
+                  .getBindAddress(), conf);
         }
       }).allocate(request);
 
@@ -1507,12 +1502,12 @@
       // and can not use this rolled-over token to make a allocate all.
       while (true) {
         if (amrmToken_2.decodeIdentifier().getKeyId() != amrmTokenSecretManager
-          .getCurrnetMasterKeyData().getMasterKey().getKeyId()) {
+            .getCurrnetMasterKeyData().getMasterKey().getKeyId()) {
           if (amrmTokenSecretManager.getNextMasterKeyData() == null) {
             break;
           } else if (amrmToken_2.decodeIdentifier().getKeyId() !=
               amrmTokenSecretManager.getNextMasterKeyData().getMasterKey()
-              .getKeyId()) {
+                  .getKeyId()) {
             break;
           }
         }
@@ -1524,27 +1519,27 @@
         UserGroupInformation testUser2 =
             UserGroupInformation.createRemoteUser("testUser2");
         SecurityUtil.setTokenService(amrmToken_2, yarnCluster
-          .getResourceManager().getApplicationMasterService().getBindAddress());
+            .getResourceManager().getApplicationMasterService().getBindAddress());
         testUser2.addToken(amrmToken_2);
         testUser2.doAs(new PrivilegedAction<ApplicationMasterProtocol>() {
           @Override
           public ApplicationMasterProtocol run() {
             return (ApplicationMasterProtocol) YarnRPC.create(conf).getProxy(
-              ApplicationMasterProtocol.class,
-              yarnCluster.getResourceManager().getApplicationMasterService()
-                .getBindAddress(), conf);
+                ApplicationMasterProtocol.class,
+                yarnCluster.getResourceManager().getApplicationMasterService()
+                    .getBindAddress(), conf);
           }
         }).allocate(Records.newRecord(AllocateRequest.class));
         Assert.fail("The old Token should not work");
       } catch (Exception ex) {
         Assert.assertTrue(ex instanceof InvalidToken);
         Assert.assertTrue(ex.getMessage().contains(
-          "Invalid AMRMToken from "
-              + amrmToken_2.decodeIdentifier().getApplicationAttemptId()));
+            "Invalid AMRMToken from "
+                + amrmToken_2.decodeIdentifier().getApplicationAttemptId()));
       }
 
       amClient.unregisterApplicationMaster(FinalApplicationStatus.SUCCEEDED,
-        null, null);
+          null, null);
 
     } finally {
       if (amClient != null && amClient.getServiceState() == STATE.STARTED) {
@@ -1555,7 +1550,7 @@
 
   @SuppressWarnings("unchecked")
   private org.apache.hadoop.security.token.Token<AMRMTokenIdentifier>
-      getAMRMToken() throws IOException {
+  getAMRMToken() throws IOException {
     Credentials credentials =
         UserGroupInformation.getCurrentUser().getCredentials();
     Iterator<org.apache.hadoop.security.token.Token<?>> iter =
