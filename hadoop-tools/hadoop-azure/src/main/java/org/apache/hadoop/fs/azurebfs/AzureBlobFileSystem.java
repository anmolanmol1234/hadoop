/**
 * Licensed to the Apache Software Foundation (ASF) under one
 * or more contributor license agreements.  See the NOTICE file
 * distributed with this work for additional information
 * regarding copyright ownership.  The ASF licenses this file
 * to you under the Apache License, Version 2.0 (the
 * "License"); you may not use this file except in compliance
 * with the License.  You may obtain a copy of the License at
 *
 *     http://www.apache.org/licenses/LICENSE-2.0
 *
 * Unless required by applicable law or agreed to in writing, software
 * distributed under the License is distributed on an "AS IS" BASIS,
 * WITHOUT WARRANTIES OR CONDITIONS OF ANY KIND, either express or implied.
 * See the License for the specific language governing permissions and
 * limitations under the License.
 */

package org.apache.hadoop.fs.azurebfs;

import java.io.File;
import java.io.FileNotFoundException;
import java.io.IOException;
import java.io.InputStream;
import java.io.OutputStream;
import java.net.HttpURLConnection;
import java.net.URI;
import java.net.URISyntaxException;
import java.nio.charset.StandardCharsets;
import java.nio.file.AccessDeniedException;
import java.time.Duration;
import java.util.Hashtable;
import java.util.List;
import java.util.ArrayList;
import java.util.EnumSet;
import java.util.Map;
import java.util.Optional;
import java.util.UUID;
import java.util.concurrent.Callable;
import java.util.concurrent.CompletableFuture;
import java.util.concurrent.ExecutionException;
import java.util.concurrent.ExecutorService;
import java.util.concurrent.Executors;
import java.util.concurrent.Future;

import javax.annotation.Nullable;

import org.apache.hadoop.classification.VisibleForTesting;
import org.apache.hadoop.fs.azurebfs.contracts.exceptions.InvalidConfigurationValueException;
import org.apache.hadoop.fs.azurebfs.services.PrefixMode;
import org.apache.hadoop.fs.impl.BackReference;
import org.apache.hadoop.security.ProviderUtils;
import org.apache.hadoop.util.Preconditions;
import org.slf4j.Logger;
import org.slf4j.LoggerFactory;

import org.apache.commons.lang3.ArrayUtils;
import org.apache.commons.lang3.tuple.Pair;
import org.apache.hadoop.classification.InterfaceAudience;
import org.apache.hadoop.fs.azurebfs.commit.ResilientCommitByRename;
import org.apache.hadoop.fs.azurebfs.services.AbfsClient;
import org.apache.hadoop.fs.azurebfs.services.AbfsListStatusRemoteIterator;
import org.apache.hadoop.fs.RemoteIterator;
import org.apache.hadoop.classification.InterfaceStability;
import org.apache.hadoop.conf.Configuration;
import org.apache.hadoop.fs.BlockLocation;
import org.apache.hadoop.fs.CommonPathCapabilities;
import org.apache.hadoop.fs.CreateFlag;
import org.apache.hadoop.fs.FSDataInputStream;
import org.apache.hadoop.fs.FSDataOutputStream;
import org.apache.hadoop.fs.FileAlreadyExistsException;
import org.apache.hadoop.fs.FileStatus;
import org.apache.hadoop.fs.FileSystem;
import org.apache.hadoop.fs.LocatedFileStatus;
import org.apache.hadoop.fs.Path;
import org.apache.hadoop.fs.PathIOException;
import org.apache.hadoop.fs.PathFilter;
import org.apache.hadoop.fs.XAttrSetFlag;
import org.apache.hadoop.fs.azurebfs.constants.AbfsHttpConstants;
import org.apache.hadoop.fs.azurebfs.constants.FileSystemConfigurations;
import org.apache.hadoop.fs.azurebfs.constants.FileSystemUriSchemes;
import org.apache.hadoop.fs.azurebfs.constants.FSOperationType;
import org.apache.hadoop.fs.azurebfs.contracts.exceptions.AbfsRestOperationException;
import org.apache.hadoop.fs.azurebfs.contracts.exceptions.AzureBlobFileSystemException;
import org.apache.hadoop.fs.azurebfs.contracts.exceptions.FileSystemOperationUnhandledException;
import org.apache.hadoop.fs.azurebfs.contracts.exceptions.InvalidUriAuthorityException;
import org.apache.hadoop.fs.azurebfs.contracts.exceptions.InvalidUriException;
import org.apache.hadoop.fs.azurebfs.contracts.exceptions.SASTokenProviderException;
import org.apache.hadoop.fs.azurebfs.contracts.services.AzureServiceErrorCode;
import org.apache.hadoop.fs.azurebfs.security.AbfsDelegationTokenManager;
import org.apache.hadoop.fs.azurebfs.services.AbfsCounters;
import org.apache.hadoop.fs.azurebfs.services.AbfsLocatedFileStatus;
import org.apache.hadoop.fs.azurebfs.utils.Listener;
import org.apache.hadoop.fs.azurebfs.utils.TracingContext;
import org.apache.hadoop.fs.azurebfs.utils.TracingHeaderFormat;
import org.apache.hadoop.fs.impl.AbstractFSBuilderImpl;
import org.apache.hadoop.fs.impl.OpenFileParameters;
import org.apache.hadoop.fs.permission.AclEntry;
import org.apache.hadoop.fs.permission.AclStatus;
import org.apache.hadoop.fs.permission.FsAction;
import org.apache.hadoop.fs.permission.FsPermission;
import org.apache.hadoop.fs.statistics.IOStatistics;
import org.apache.hadoop.fs.statistics.IOStatisticsSource;
import org.apache.hadoop.fs.store.DataBlocks;
import org.apache.hadoop.io.IOUtils;
import org.apache.hadoop.security.AccessControlException;
import org.apache.hadoop.security.token.Token;
import org.apache.hadoop.security.UserGroupInformation;
import org.apache.hadoop.util.RateLimiting;
import org.apache.hadoop.util.RateLimitingFactory;
import org.apache.hadoop.util.functional.RemoteIterators;
import org.apache.hadoop.util.DurationInfo;
import org.apache.hadoop.util.LambdaUtils;
import org.apache.hadoop.util.Progressable;

import static java.net.HttpURLConnection.HTTP_CONFLICT;
import static org.apache.hadoop.fs.CommonConfigurationKeys.IOSTATISTICS_LOGGING_LEVEL;
import static org.apache.hadoop.fs.CommonConfigurationKeys.IOSTATISTICS_LOGGING_LEVEL_DEFAULT;
import static org.apache.hadoop.fs.Options.OpenFileOptions.FS_OPTION_OPENFILE_STANDARD_OPTIONS;
import static org.apache.hadoop.fs.azurebfs.AbfsStatistic.*;
import static org.apache.hadoop.fs.azurebfs.constants.ConfigurationKeys.DATA_BLOCKS_BUFFER;
import static org.apache.hadoop.fs.azurebfs.constants.ConfigurationKeys.FS_AZURE_BLOCK_UPLOAD_ACTIVE_BLOCKS;
import static org.apache.hadoop.fs.azurebfs.constants.ConfigurationKeys.FS_AZURE_BLOCK_UPLOAD_BUFFER_DIR;
import static org.apache.hadoop.fs.azurebfs.constants.FileSystemConfigurations.BLOCK_UPLOAD_ACTIVE_BLOCKS_DEFAULT;
import static org.apache.hadoop.fs.azurebfs.constants.FileSystemConfigurations.DATA_BLOCKS_BUFFER_DEFAULT;
import static org.apache.hadoop.fs.azurebfs.constants.InternalConstants.CAPABILITY_SAFE_READAHEAD;
<<<<<<< HEAD
import static org.apache.hadoop.fs.azurebfs.utils.UriUtils.decodeMetadataAttribute;
import static org.apache.hadoop.fs.azurebfs.utils.UriUtils.encodeMetadataAttribute;
=======
import static org.apache.hadoop.fs.azurebfs.services.AbfsErrors.ERR_CREATE_ON_ROOT;
>>>>>>> bd28ba38
import static org.apache.hadoop.fs.impl.PathCapabilitiesSupport.validatePathCapabilityArgs;
import static org.apache.hadoop.fs.statistics.IOStatisticsLogging.logIOStatisticsAtLevel;
import static org.apache.hadoop.util.functional.RemoteIterators.filteringRemoteIterator;
import static org.apache.hadoop.util.functional.RemoteIterators.mappingRemoteIterator;

/**
 * A {@link org.apache.hadoop.fs.FileSystem} for reading and writing files stored on <a
 * href="http://store.azure.com/">Windows Azure</a>
 */
@InterfaceStability.Evolving
public class AzureBlobFileSystem extends FileSystem
    implements IOStatisticsSource {
  public static final Logger LOG = LoggerFactory.getLogger(AzureBlobFileSystem.class);
  private URI uri;
  private Path workingDir;
  private AzureBlobFileSystemStore abfsStore;
  private boolean isClosed;
  private final String fileSystemId = UUID.randomUUID().toString();

  private boolean delegationTokenEnabled = false;
  private AbfsDelegationTokenManager delegationTokenManager;
  private AbfsCounters abfsCounters;
  private String clientCorrelationId;
  private TracingHeaderFormat tracingHeaderFormat;
  private Listener listener;

  /** Name of blockFactory to be used by AbfsOutputStream. */
  private String blockOutputBuffer;
  /** BlockFactory instance to be used. */
  private DataBlocks.BlockFactory blockFactory;
  /** Maximum Active blocks per OutputStream. */
  private int blockOutputActiveBlocks;

  /** Rate limiting for operations which use it to throttle their IO. */
  private RateLimiting rateLimiting;

  /** Storing full path uri for better logging. */
  private URI fullPathUri;
  private PrefixMode prefixMode = PrefixMode.DFS;
  private boolean isNamespaceEnabled;

  @Override
  public void initialize(URI uri, Configuration configuration)
      throws IOException {
    configuration = ProviderUtils.excludeIncompatibleCredentialProviders(
        configuration, AzureBlobFileSystem.class);
    uri = ensureAuthority(uri, configuration);
    super.initialize(uri, configuration);
    setConf(configuration);

    LOG.debug("Initializing AzureBlobFileSystem for {}", uri);
    this.fullPathUri = uri;
    this.uri = URI.create(uri.getScheme() + "://" + uri.getAuthority());
    abfsCounters = new AbfsCountersImpl(uri);
    // name of the blockFactory to be used.
    this.blockOutputBuffer = configuration.getTrimmed(DATA_BLOCKS_BUFFER,
        DATA_BLOCKS_BUFFER_DEFAULT);
    // blockFactory used for this FS instance.
    this.blockFactory =
        DataBlocks.createFactory(FS_AZURE_BLOCK_UPLOAD_BUFFER_DIR,
            configuration, blockOutputBuffer);
    this.blockOutputActiveBlocks =
        configuration.getInt(FS_AZURE_BLOCK_UPLOAD_ACTIVE_BLOCKS,
            BLOCK_UPLOAD_ACTIVE_BLOCKS_DEFAULT);
    if (blockOutputActiveBlocks < 1) {
      blockOutputActiveBlocks = 1;
    }

    // AzureBlobFileSystemStore with params in builder.
    AzureBlobFileSystemStore.AzureBlobFileSystemStoreBuilder
        systemStoreBuilder =
        new AzureBlobFileSystemStore.AzureBlobFileSystemStoreBuilder()
            .withUri(uri)
            .withSecureScheme(this.isSecureScheme())
            .withConfiguration(configuration)
            .withAbfsCounters(abfsCounters)
            .withBlockFactory(blockFactory)
            .withBlockOutputActiveBlocks(blockOutputActiveBlocks)
            .withBackReference(new BackReference(this))
            .build();

    this.abfsStore = new AzureBlobFileSystemStore(systemStoreBuilder);
    LOG.trace("AzureBlobFileSystemStore init complete");

    final AbfsConfiguration abfsConfiguration = abfsStore
        .getAbfsConfiguration();
    clientCorrelationId = TracingContext.validateClientCorrelationID(
        abfsConfiguration.getClientCorrelationId());
    tracingHeaderFormat = abfsConfiguration.getTracingHeaderFormat();
    this.setWorkingDirectory(this.getHomeDirectory());

    TracingContext tracingContext = new TracingContext(clientCorrelationId,
            fileSystemId, FSOperationType.CREATE_FILESYSTEM, tracingHeaderFormat, listener);
    try {
      isNamespaceEnabled = getIsNamespaceEnabled(tracingContext);
    } catch (AbfsRestOperationException ex) {
      /* since the filesystem has not been created. The API for HNS account would
       * return 404 status.
       */
      if(ex.getStatusCode() == HttpURLConnection.HTTP_NOT_FOUND) {
        isNamespaceEnabled = true;
      } else {
        throw ex;
      }
    }

    // CPK is not supported over blob endpoint and hence initialization should fail if key is not null.
    if (isNamespaceEnabled && uri.toString().contains(FileSystemUriSchemes.WASB_DNS_PREFIX)) {
      if (abfsConfiguration.getClientProvidedEncryptionKey() == null) {
        this.prefixMode = PrefixMode.BLOB;
      } else {
        throw new InvalidConfigurationValueException("CPK is not supported over blob endpoint " + uri);
      }
    }
    abfsConfiguration.setPrefixMode(this.prefixMode);

    if (abfsConfiguration.getCreateRemoteFileSystemDuringInitialization()) {
      if (this.tryGetFileStatus(new Path(AbfsHttpConstants.ROOT_PATH), tracingContext) == null) {
        try {
          this.createFileSystem(tracingContext);
        } catch (AzureBlobFileSystemException ex) {
          checkException(null, ex, AzureServiceErrorCode.FILE_SYSTEM_ALREADY_EXISTS);
        }
      }
    }

    LOG.trace("Initiate check for delegation token manager");
    if (UserGroupInformation.isSecurityEnabled()) {
      this.delegationTokenEnabled = abfsConfiguration.isDelegationTokenManagerEnabled();

      if (this.delegationTokenEnabled) {
        LOG.debug("Initializing DelegationTokenManager for {}", uri);
        this.delegationTokenManager = abfsConfiguration.getDelegationTokenManager();
        delegationTokenManager.bind(getUri(), configuration);
        LOG.debug("Created DelegationTokenManager {}", delegationTokenManager);
      }
    }

    rateLimiting = RateLimitingFactory.create(abfsConfiguration.getRateLimit());
    LOG.debug("Initializing AzureBlobFileSystem for {} complete", uri);
  }

  @Override
  public String toString() {
    final StringBuilder sb = new StringBuilder(
        "AzureBlobFileSystem{");
    sb.append("uri=").append(fullPathUri);
    sb.append(", user='").append(abfsStore.getUser()).append('\'');
    sb.append(", primaryUserGroup='").append(abfsStore.getPrimaryGroup()).append('\'');
    sb.append("[" + CAPABILITY_SAFE_READAHEAD + "]");
    sb.append('}');
    return sb.toString();
  }

  public boolean isSecureScheme() {
    return false;
  }

  @Override
  public URI getUri() {
    return this.uri;
  }

  public void registerListener(Listener listener1) {
    listener = listener1;
  }

  @Override
  public FSDataInputStream open(final Path path, final int bufferSize) throws IOException {
    LOG.debug("AzureBlobFileSystem.open path: {} bufferSize: {}", path, bufferSize);
    // bufferSize is unused.
    return open(path, Optional.empty());
  }

  private FSDataInputStream open(final Path path,
      final Optional<OpenFileParameters> parameters) throws IOException {
    statIncrement(CALL_OPEN);
    Path qualifiedPath = makeQualified(path);

    try {
      TracingContext tracingContext = new TracingContext(clientCorrelationId,
          fileSystemId, FSOperationType.OPEN, tracingHeaderFormat, listener);
      InputStream inputStream = abfsStore
          .openFileForRead(qualifiedPath, parameters, statistics, tracingContext);
      return new FSDataInputStream(inputStream);
    } catch (AzureBlobFileSystemException ex) {
      checkException(path, ex);
      return null;
    }
  }

  /**
   * Takes config and other options through
   * {@link org.apache.hadoop.fs.impl.OpenFileParameters}. Ensure that
   * FileStatus entered is up-to-date, as it will be used to create the
   * InputStream (with info such as contentLength, eTag)
   * @param path The location of file to be opened
   * @param parameters OpenFileParameters instance; can hold FileStatus,
   *                   Configuration, bufferSize and mandatoryKeys
   */
  @Override
  protected CompletableFuture<FSDataInputStream> openFileWithOptions(
      final Path path, final OpenFileParameters parameters) throws IOException {
    LOG.debug("AzureBlobFileSystem.openFileWithOptions path: {}", path);
    AbstractFSBuilderImpl.rejectUnknownMandatoryKeys(
        parameters.getMandatoryKeys(),
        FS_OPTION_OPENFILE_STANDARD_OPTIONS,
        "for " + path);
    return LambdaUtils.eval(
        new CompletableFuture<>(), () ->
            open(path, Optional.of(parameters)));
  }

  @Override
  public FSDataOutputStream create(final Path f,
      final FsPermission permission,
      final boolean overwrite,
      final int bufferSize,
      final short replication,
      final long blockSize,
      final Progressable progress) throws IOException {
    LOG.debug("AzureBlobFileSystem.create path: {} permission: {} overwrite: {} bufferSize: {}",
        f,
        permission,
        overwrite,
        blockSize);

    statIncrement(CALL_CREATE);
    trailingPeriodCheck(f);
    if (f.isRoot()) {
      throw new AbfsRestOperationException(HTTP_CONFLICT,
          AzureServiceErrorCode.PATH_CONFLICT.getErrorCode(),
          ERR_CREATE_ON_ROOT,
          null);
    }

    Path qualifiedPath = makeQualified(f);

    try {
      TracingContext tracingContext = new TracingContext(clientCorrelationId,
          fileSystemId, FSOperationType.CREATE, overwrite, tracingHeaderFormat, listener);
      OutputStream outputStream = getAbfsStore().createFile(qualifiedPath, statistics, overwrite,
          permission == null ? FsPermission.getFileDefault() : permission,
          FsPermission.getUMask(getConf()), tracingContext);
      statIncrement(FILES_CREATED);
      return new FSDataOutputStream(outputStream, statistics);
    } catch (AzureBlobFileSystemException ex) {
      checkException(f, ex);
      return null;
    }
  }

  @Override
  @SuppressWarnings("deprecation")
  public FSDataOutputStream createNonRecursive(final Path f, final FsPermission permission,
      final boolean overwrite, final int bufferSize, final short replication, final long blockSize,
      final Progressable progress) throws IOException {

    statIncrement(CALL_CREATE_NON_RECURSIVE);
    if (f.isRoot()) {
      throw new AbfsRestOperationException(HTTP_CONFLICT,
          AzureServiceErrorCode.PATH_CONFLICT.getErrorCode(),
          ERR_CREATE_ON_ROOT,
          null);
    }
    final Path parent = f.getParent();
    TracingContext tracingContext = new TracingContext(clientCorrelationId,
        fileSystemId, FSOperationType.CREATE_NON_RECURSIVE, tracingHeaderFormat,
        listener);
    final FileStatus parentFileStatus = tryGetFileStatus(parent, tracingContext);

    if (parentFileStatus == null) {
      throw new FileNotFoundException("Cannot create file "
          + f.getName() + " because parent folder does not exist.");
    }

    return create(f, permission, overwrite, bufferSize, replication, blockSize, progress);
  }

  @Override
  @SuppressWarnings("deprecation")
  public FSDataOutputStream createNonRecursive(final Path f,
      final FsPermission permission,
      final EnumSet<CreateFlag> flags,
      final int bufferSize,
      final short replication,
      final long blockSize,
      final Progressable progress) throws IOException {

    // Check if file should be appended or overwritten. Assume that the file
    // is overwritten on if the CREATE and OVERWRITE create flags are set.
    final EnumSet<CreateFlag> createflags =
        EnumSet.of(CreateFlag.CREATE, CreateFlag.OVERWRITE);
    final boolean overwrite = flags.containsAll(createflags);

    // Delegate the create non-recursive call.
    return this.createNonRecursive(f, permission, overwrite,
        bufferSize, replication, blockSize, progress);
  }

  @Override
  @SuppressWarnings("deprecation")
  public FSDataOutputStream createNonRecursive(final Path f,
      final boolean overwrite, final int bufferSize, final short replication, final long blockSize,
      final Progressable progress) throws IOException {
    return this.createNonRecursive(f, FsPermission.getFileDefault(),
        overwrite, bufferSize, replication, blockSize, progress);
  }

  @Override
  public FSDataOutputStream append(final Path f, final int bufferSize, final Progressable progress)
      throws IOException {
    LOG.debug(
        "AzureBlobFileSystem.append path: {} bufferSize: {}",
        f.toString(),
        bufferSize);
    statIncrement(CALL_APPEND);
    Path qualifiedPath = makeQualified(f);

    try {
      TracingContext tracingContext = new TracingContext(clientCorrelationId,
          fileSystemId, FSOperationType.APPEND, tracingHeaderFormat,
          listener);
      OutputStream outputStream = abfsStore
          .openFileForWrite(qualifiedPath, statistics, false, tracingContext);
      return new FSDataOutputStream(outputStream, statistics);
    } catch (AzureBlobFileSystemException ex) {
      checkException(f, ex);
      return null;
    }
  }

  public boolean rename(final Path src, final Path dst) throws IOException {
    LOG.debug("AzureBlobFileSystem.rename src: {} dst: {}", src, dst);
    statIncrement(CALL_RENAME);

    trailingPeriodCheck(dst);

    Path parentFolder = src.getParent();
    if (parentFolder == null) {
      return false;
    }
    Path qualifiedSrcPath = makeQualified(src);
    Path qualifiedDstPath = makeQualified(dst);

    TracingContext tracingContext = new TracingContext(clientCorrelationId,
        fileSystemId, FSOperationType.RENAME, true, tracingHeaderFormat,
        listener);
    // rename under same folder;
    if (makeQualified(parentFolder).equals(qualifiedDstPath)) {
      return tryGetFileStatus(qualifiedSrcPath, tracingContext) != null;
    }

    FileStatus dstFileStatus = null;
    if (qualifiedSrcPath.equals(qualifiedDstPath)) {
      // rename to itself
      // - if it doesn't exist, return false
      // - if it is file, return true
      // - if it is dir, return false.
      dstFileStatus = tryGetFileStatus(qualifiedDstPath, tracingContext);
      if (dstFileStatus == null) {
        return false;
      }
      return dstFileStatus.isDirectory() ? false : true;
    }

    // Non-HNS account need to check dst status on driver side.
    if (!getIsNamespaceEnabled(tracingContext) && dstFileStatus == null) {
      dstFileStatus = tryGetFileStatus(qualifiedDstPath, tracingContext);
    }

    try {
      String sourceFileName = src.getName();
      Path adjustedDst = dst;

      if (dstFileStatus != null) {
        if (!dstFileStatus.isDirectory()) {
          return qualifiedSrcPath.equals(qualifiedDstPath);
        }
        adjustedDst = new Path(dst, sourceFileName);
      }

      qualifiedDstPath = makeQualified(adjustedDst);

      abfsStore.rename(qualifiedSrcPath, qualifiedDstPath, tracingContext, null);
      return true;
    } catch (AzureBlobFileSystemException ex) {
      LOG.debug("Rename operation failed. ", ex);
      checkException(
          src,
          ex,
          AzureServiceErrorCode.PATH_ALREADY_EXISTS,
          AzureServiceErrorCode.INVALID_RENAME_SOURCE_PATH,
          AzureServiceErrorCode.SOURCE_PATH_NOT_FOUND,
          AzureServiceErrorCode.INVALID_SOURCE_OR_DESTINATION_RESOURCE_TYPE,
          AzureServiceErrorCode.RENAME_DESTINATION_PARENT_PATH_NOT_FOUND,
          AzureServiceErrorCode.INTERNAL_OPERATION_ABORT);
      return false;
    }

  }

  /**
   * Private method to create resilient commit support.
   * @return a new instance
   * @param path destination path
   * @throws IOException problem probing store capabilities
   * @throws UnsupportedOperationException if the store lacks this support
   */
  @InterfaceAudience.Private
  public ResilientCommitByRename createResilientCommitSupport(final Path path)
      throws IOException {

    if (!hasPathCapability(path,
        CommonPathCapabilities.ETAGS_PRESERVED_IN_RENAME)) {
      throw new UnsupportedOperationException(
          "Resilient commit support not available for " + path);
    }
    return new ResilientCommitByRenameImpl();
  }

  /**
   * Resilient commit support.
   * Provided as a nested class to avoid contaminating the
   * FS instance with too many private methods which end up
   * being used widely (as has happened to the S3A FS)
   */
  public class ResilientCommitByRenameImpl implements ResilientCommitByRename {

    /**
     * Perform the rename.
     * This will be rate limited, as well as able to recover
     * from rename errors if the etag was passed in.
     * @param source path to source file
     * @param dest destination of rename.
     * @param sourceEtag etag of source file. may be null or empty
     * @return the outcome of the operation
     * @throws IOException any rename failure which was not recovered from.
     */
    public Pair<Boolean, Duration> commitSingleFileByRename(
        final Path source,
        final Path dest,
        @Nullable final String sourceEtag) throws IOException {

      LOG.debug("renameFileWithEtag source: {} dest: {} etag {}", source, dest, sourceEtag);
      statIncrement(CALL_RENAME);

      trailingPeriodCheck(dest);
      Path qualifiedSrcPath = makeQualified(source);
      Path qualifiedDstPath = makeQualified(dest);

      TracingContext tracingContext = new TracingContext(clientCorrelationId,
          fileSystemId, FSOperationType.RENAME, true, tracingHeaderFormat,
          listener);

      if (qualifiedSrcPath.equals(qualifiedDstPath)) {
        // rename to itself is forbidden
        throw new PathIOException(qualifiedSrcPath.toString(), "cannot rename object onto self");
      }

      // acquire one IO permit
      final Duration waitTime = rateLimiting.acquire(1);

      try {
        final boolean recovered = abfsStore.rename(qualifiedSrcPath,
            qualifiedDstPath, tracingContext, sourceEtag);
        return Pair.of(recovered, waitTime);
      } catch (AzureBlobFileSystemException ex) {
        LOG.debug("Rename operation failed. ", ex);
        checkException(source, ex);
        // never reached
        return null;
      }

    }
  }

  @Override
  public boolean delete(final Path f, final boolean recursive) throws IOException {
    LOG.debug(
        "AzureBlobFileSystem.delete path: {} recursive: {}", f.toString(), recursive);
    statIncrement(CALL_DELETE);
    Path qualifiedPath = makeQualified(f);

    if (f.isRoot()) {
      if (!recursive) {
        return false;
      }

      return deleteRoot();
    }

    try {
      TracingContext tracingContext = new TracingContext(clientCorrelationId,
          fileSystemId, FSOperationType.DELETE, tracingHeaderFormat,
          listener);
      abfsStore.delete(qualifiedPath, recursive, tracingContext);
      return true;
    } catch (AzureBlobFileSystemException ex) {
      checkException(f, ex, AzureServiceErrorCode.PATH_NOT_FOUND);
      return false;
    }

  }

  @Override
  public FileStatus[] listStatus(final Path f) throws IOException {
    LOG.debug(
        "AzureBlobFileSystem.listStatus path: {}", f.toString());
    statIncrement(CALL_LIST_STATUS);
    Path qualifiedPath = makeQualified(f);

    try {
      TracingContext tracingContext = new TracingContext(clientCorrelationId,
          fileSystemId, FSOperationType.LISTSTATUS, true, tracingHeaderFormat,
          listener);
      FileStatus[] result = abfsStore.listStatus(qualifiedPath, tracingContext);
      return result;
    } catch (AzureBlobFileSystemException ex) {
      checkException(f, ex);
      return null;
    }
  }

  /**
   * Increment of an Abfs statistic.
   *
   * @param statistic AbfsStatistic that needs increment.
   */
  private void statIncrement(AbfsStatistic statistic) {
    incrementStatistic(statistic);
  }

  /**
   * Method for incrementing AbfsStatistic by a long value.
   *
   * @param statistic the Statistic to be incremented.
   */
  private void incrementStatistic(AbfsStatistic statistic) {
    if (abfsCounters != null) {
      abfsCounters.incrementCounter(statistic, 1);
    }
  }

  /**
   * Performs a check for (.) until root in the path to throw an exception.
   * The purpose is to differentiate between dir/dir1 and dir/dir1.
   * Without the exception the behavior seen is dir1. will appear
   * to be present without it's actual creation as dir/dir1 and dir/dir1. are
   * treated as identical.
   * @param path the path to be checked for trailing period (.)
   * @throws IllegalArgumentException if the path has a trailing period (.)
   */
  private void trailingPeriodCheck(Path path) throws IllegalArgumentException {
    while (!path.isRoot()) {
      String pathToString = path.toString();
      if (pathToString.length() != 0) {
        if (pathToString.charAt(pathToString.length() - 1) == '.') {
          throw new IllegalArgumentException(
              "ABFS does not allow files or directories to end with a dot.");
        }
        path = path.getParent();
      } else {
        break;
      }
    }
  }

  @Override
  public boolean mkdirs(final Path f, final FsPermission permission) throws IOException {
    LOG.debug(
        "AzureBlobFileSystem.mkdirs path: {} permissions: {}", f, permission);
    statIncrement(CALL_MKDIRS);
    trailingPeriodCheck(f);

    final Path parentFolder = f.getParent();
    if (parentFolder == null) {
      // Cannot create root
      return true;
    }

    Path qualifiedPath = makeQualified(f);

    try {
      TracingContext tracingContext = new TracingContext(clientCorrelationId,
          fileSystemId, FSOperationType.MKDIR, false, tracingHeaderFormat,
          listener);
      abfsStore.createDirectory(qualifiedPath,
          permission == null ? FsPermission.getDirDefault() : permission,
          FsPermission.getUMask(getConf()), tracingContext);
      statIncrement(DIRECTORIES_CREATED);
      return true;
    } catch (AzureBlobFileSystemException ex) {
      checkException(f, ex);
      return true;
    }
  }

  @Override
  public synchronized void close() throws IOException {
    if (isClosed) {
      return;
    }
    // does all the delete-on-exit calls, and may be slow.
    super.close();
    LOG.debug("AzureBlobFileSystem.close");
    if (getConf() != null) {
      String iostatisticsLoggingLevel =
          getConf().getTrimmed(IOSTATISTICS_LOGGING_LEVEL,
              IOSTATISTICS_LOGGING_LEVEL_DEFAULT);
      logIOStatisticsAtLevel(LOG, iostatisticsLoggingLevel, getIOStatistics());
    }
    IOUtils.cleanupWithLogger(LOG, abfsStore, delegationTokenManager);
    this.isClosed = true;
    if (LOG.isDebugEnabled()) {
      LOG.debug("Closing Abfs: {}", toString());
    }
  }

  @Override
  public FileStatus getFileStatus(final Path f) throws IOException {
    TracingContext tracingContext = new TracingContext(clientCorrelationId,
        fileSystemId, FSOperationType.GET_FILESTATUS, tracingHeaderFormat,
        listener);
    return getFileStatus(f, tracingContext);
  }

  private FileStatus getFileStatus(final Path path,
      TracingContext tracingContext) throws IOException {
    LOG.debug("AzureBlobFileSystem.getFileStatus path: {}", path);
    statIncrement(CALL_GET_FILE_STATUS);
    Path qualifiedPath = makeQualified(path);

    try {
      return abfsStore.getFileStatus(qualifiedPath, tracingContext);
    } catch (AzureBlobFileSystemException ex) {
      checkException(path, ex);
      return null;
    }
  }

  /**
   * Break the current lease on an ABFS file if it exists. A lease that is broken cannot be
   * renewed. A new lease may be obtained on the file immediately.
   *
   * @param f file name
   * @throws IOException on any exception while breaking the lease
   */
  public void breakLease(final Path f) throws IOException {
    LOG.debug("AzureBlobFileSystem.breakLease path: {}", f);

    Path qualifiedPath = makeQualified(f);

    try (DurationInfo ignored = new DurationInfo(LOG, false, "Break lease for %s",
        qualifiedPath)) {
      TracingContext tracingContext = new TracingContext(clientCorrelationId,
          fileSystemId, FSOperationType.BREAK_LEASE, tracingHeaderFormat,
          listener);
      abfsStore.breakLease(qualifiedPath, tracingContext);
    } catch (AzureBlobFileSystemException ex) {
      checkException(f, ex);
    }
  }

  /**
   * Qualify a path to one which uses this FileSystem and, if relative,
   * made absolute.
   * @param path to qualify.
   * @return this path if it contains a scheme and authority and is absolute, or
   * a new path that includes a path and authority and is fully qualified
   * @see Path#makeQualified(URI, Path)
   * @throws IllegalArgumentException if the path has a schema/URI different
   * from this FileSystem.
   */
  @Override
  public Path makeQualified(Path path) {
    // To support format: abfs://{dfs.nameservices}/file/path,
    // path need to be first converted to URI, then get the raw path string,
    // during which {dfs.nameservices} will be omitted.
    if (path != null) {
      String uriPath = path.toUri().getPath();
      path = uriPath.isEmpty() ? path : new Path(uriPath);
    }
    return super.makeQualified(path);
  }

  @Override
  public Path getWorkingDirectory() {
    return this.workingDir;
  }

  @Override
  public void setWorkingDirectory(final Path newDir) {
    if (newDir.isAbsolute()) {
      this.workingDir = newDir;
    } else {
      this.workingDir = new Path(workingDir, newDir);
    }
  }

  @Override
  public String getScheme() {
    return FileSystemUriSchemes.ABFS_SCHEME;
  }

  @Override
  public Path getHomeDirectory() {
    return makeQualified(new Path(
        FileSystemConfigurations.USER_HOME_DIRECTORY_PREFIX
            + "/" + abfsStore.getUser()));
  }

  /**
   * Return an array containing hostnames, offset and size of
   * portions of the given file. For ABFS we'll just lie and give
   * fake hosts to make sure we get many splits in MR jobs.
   */
  @Override
  public BlockLocation[] getFileBlockLocations(FileStatus file,
      long start, long len) {
    if (file == null) {
      return null;
    }

    if ((start < 0) || (len < 0)) {
      throw new IllegalArgumentException("Invalid start or len parameter");
    }

    if (file.getLen() < start) {
      return new BlockLocation[0];
    }
    final String blobLocationHost = abfsStore.getAbfsConfiguration().getAzureBlockLocationHost();

    final String[] name = {blobLocationHost};
    final String[] host = {blobLocationHost};
    long blockSize = file.getBlockSize();
    if (blockSize <= 0) {
      throw new IllegalArgumentException(
          "The block size for the given file is not a positive number: "
              + blockSize);
    }
    int numberOfLocations = (int) (len / blockSize)
        + ((len % blockSize == 0) ? 0 : 1);
    BlockLocation[] locations = new BlockLocation[numberOfLocations];
    for (int i = 0; i < locations.length; i++) {
      long currentOffset = start + (i * blockSize);
      long currentLength = Math.min(blockSize, start + len - currentOffset);
      locations[i] = new BlockLocation(name, host, currentOffset, currentLength);
    }

    return locations;
  }

  @Override
  protected void finalize() throws Throwable {
    LOG.debug("finalize() called.");
    close();
    super.finalize();
  }

  /**
   * Get the username of the FS.
   * @return the short name of the user who instantiated the FS
   */
  public String getOwnerUser() {
    return abfsStore.getUser();
  }

  /**
   * Get the group name of the owner of the FS.
   * @return primary group name
   */
  public String getOwnerUserPrimaryGroup() {
    return abfsStore.getPrimaryGroup();
  }

  private boolean deleteRoot() throws IOException {
    LOG.debug("Deleting root content");

    final ExecutorService executorService = Executors.newFixedThreadPool(10);

    try {
      final FileStatus[] ls = listStatus(makeQualified(new Path(File.separator)));
      final ArrayList<Future> deleteTasks = new ArrayList<>();
      for (final FileStatus fs : ls) {
        final Future deleteTask = executorService.submit(new Callable<Void>() {
          @Override
          public Void call() throws Exception {
            delete(fs.getPath(), fs.isDirectory());
            if (fs.isDirectory()) {
              statIncrement(DIRECTORIES_DELETED);
            } else {
              statIncrement(FILES_DELETED);
            }
            return null;
          }
        });
        deleteTasks.add(deleteTask);
      }

      for (final Future deleteTask : deleteTasks) {
        execute("deleteRoot", new Callable<Void>() {
          @Override
          public Void call() throws Exception {
            deleteTask.get();
            return null;
          }
        });
      }
    } finally {
      executorService.shutdownNow();
    }

    return true;
  }

  /**
   * Set owner of a path (i.e. a file or a directory).
   * The parameters owner and group cannot both be null.
   *
   * @param path  The path
   * @param owner If it is null, the original username remains unchanged.
   * @param group If it is null, the original groupname remains unchanged.
   */
  @Override
  public void setOwner(final Path path, final String owner, final String group)
      throws IOException {
    LOG.debug(
        "AzureBlobFileSystem.setOwner path: {}", path);
    TracingContext tracingContext = new TracingContext(clientCorrelationId,
        fileSystemId, FSOperationType.SET_OWNER, true, tracingHeaderFormat,
        listener);

    if (!getIsNamespaceEnabled(tracingContext)) {
      super.setOwner(path, owner, group);
      return;
    }

    if ((owner == null || owner.isEmpty()) && (group == null || group.isEmpty())) {
      throw new IllegalArgumentException("A valid owner or group must be specified.");
    }

    Path qualifiedPath = makeQualified(path);

    try {
      abfsStore.setOwner(qualifiedPath,
          owner,
          group,
          tracingContext);
    } catch (AzureBlobFileSystemException ex) {
      checkException(path, ex);
    }
  }

  /**
   * Set the value of an attribute for a path.
   *
   * @param path The path on which to set the attribute
   * @param name The attribute to set
   * @param value The byte value of the attribute to set (encoded in latin-1)
   * @param flag The mode in which to set the attribute
   * @throws IOException If there was an issue setting the attribute on Azure
   * @throws IllegalArgumentException If name is null or empty or if value is null
   */
  @Override
  public void setXAttr(final Path path, final String name, final byte[] value, final EnumSet<XAttrSetFlag> flag)
          throws IOException {
    LOG.debug("AzureBlobFileSystem.setXAttr path: {}", path);

    if (name == null || name.isEmpty() || value == null) {
      throw new IllegalArgumentException("A valid name and value must be specified.");
    }

    Path qualifiedPath = makeQualified(path);

    try {
      TracingContext tracingContext = new TracingContext(clientCorrelationId,
<<<<<<< HEAD
              fileSystemId, FSOperationType.SET_ATTR, true, tracingHeaderFormat,
              listener);
      Hashtable<String, String> properties;
      String xAttrName = ensureValidAttributeName(name);
      String xAttrValue;

      if (abfsStore.getPrefixMode() == PrefixMode.BLOB) {
        if (qualifiedPath.isRoot()) {
          properties = abfsStore.getContainerMetadata(tracingContext);
        } else {
          properties = abfsStore.getBlobMetadata(qualifiedPath, tracingContext);
        }

        boolean xAttrExists = properties.containsKey(xAttrName);
        XAttrSetFlag.validate(name, xAttrExists, flag);

        // On Blob Endpoint metadata are passed as HTTP Request Headers
        // Values in UTF_8 needed to be URL encoded after decoding into String
        xAttrValue = encodeMetadataAttribute(new String(value, StandardCharsets.UTF_8));
        properties.put(xAttrName, xAttrValue);
        if (qualifiedPath.isRoot()) {
          abfsStore.setContainerMetadata(properties, tracingContext);
        } else {
          abfsStore.setBlobMetadata(qualifiedPath, properties, tracingContext);
        }

        return;
      }

      properties = abfsStore.getPathStatus(qualifiedPath, tracingContext);
=======
          fileSystemId, FSOperationType.SET_ATTR, true, tracingHeaderFormat,
          listener);
      Hashtable<String, String> properties;
      String xAttrName = ensureValidAttributeName(name);

      if (path.isRoot()) {
        properties = abfsStore.getFilesystemProperties(tracingContext);
      } else {
        properties = abfsStore.getPathStatus(qualifiedPath, tracingContext);
      }

>>>>>>> bd28ba38
      boolean xAttrExists = properties.containsKey(xAttrName);
      XAttrSetFlag.validate(name, xAttrExists, flag);

      xAttrValue = abfsStore.decodeAttribute(value);
      properties.put(xAttrName, xAttrValue);
      if (path.isRoot()) {
        abfsStore.setFilesystemProperties(properties, tracingContext);
      } else {
        abfsStore.setPathProperties(qualifiedPath, properties, tracingContext);
      }
    } catch (AzureBlobFileSystemException ex) {
      checkException(path, ex);
    }
  }

  /**
   * Get the value of an attribute for a path.
   *
   * @param path The path on which to get the attribute
   * @param name The attribute to get
   * @return The bytes of the attribute's value (encoded in latin-1)
   *         or null if the attribute does not exist
   * @throws IOException If there was an issue getting the attribute from Azure
   * @throws IllegalArgumentException If name is null or empty
   */
  @Override
  public byte[] getXAttr(final Path path, final String name)
          throws IOException {
    LOG.debug("AzureBlobFileSystem.getXAttr path: {}", path);

    if (name == null || name.isEmpty()) {
      throw new IllegalArgumentException("A valid name must be specified.");
    }

    Path qualifiedPath = makeQualified(path);

    byte[] value = null;
    try {
      TracingContext tracingContext = new TracingContext(clientCorrelationId,
<<<<<<< HEAD
              fileSystemId, FSOperationType.GET_ATTR, true, tracingHeaderFormat,
              listener);
      Hashtable<String, String> properties;
      String xAttrName = ensureValidAttributeName(name);

      if (abfsStore.getPrefixMode() == PrefixMode.BLOB) {
        if (qualifiedPath.isRoot()) {
          properties = abfsStore.getContainerMetadata(tracingContext);
        } else {
          properties = abfsStore.getBlobMetadata(qualifiedPath, tracingContext);
        }

        if (properties.containsKey(xAttrName)) {
          String xAttrValue = properties.get(xAttrName);
          value = decodeMetadataAttribute(xAttrValue).getBytes(
                  StandardCharsets.UTF_8);
        }
        return value;
      }

      properties = abfsStore.getPathStatus(qualifiedPath, tracingContext);

=======
          fileSystemId, FSOperationType.GET_ATTR, true, tracingHeaderFormat,
          listener);
      Hashtable<String, String> properties;
      String xAttrName = ensureValidAttributeName(name);

      if (path.isRoot()) {
        properties = abfsStore.getFilesystemProperties(tracingContext);
      } else {
        properties = abfsStore.getPathStatus(qualifiedPath, tracingContext);
      }

>>>>>>> bd28ba38
      if (properties.containsKey(xAttrName)) {
        String xAttrValue = properties.get(xAttrName);
        value = abfsStore.encodeAttribute(xAttrValue);
      }
    } catch (AzureBlobFileSystemException ex) {
      checkException(path, ex);
    }
    return value;
  }

  private static String ensureValidAttributeName(String attribute) {
    // to avoid HTTP 400 Bad Request, InvalidPropertyName
    return attribute.replace('.', '_');
  }

  /**
   * Set permission of a path.
   *
   * @param path       The path
   * @param permission Access permission
   */
  @Override
  public void setPermission(final Path path, final FsPermission permission)
      throws IOException {
    LOG.debug("AzureBlobFileSystem.setPermission path: {}", path);
    TracingContext tracingContext = new TracingContext(clientCorrelationId,
        fileSystemId, FSOperationType.SET_PERMISSION, true, tracingHeaderFormat, listener);

    if (!getIsNamespaceEnabled(tracingContext)) {
      super.setPermission(path, permission);
      return;
    }

    if (permission == null) {
      throw new IllegalArgumentException("The permission can't be null");
    }

    Path qualifiedPath = makeQualified(path);

    try {
      abfsStore.setPermission(qualifiedPath, permission, tracingContext);
    } catch (AzureBlobFileSystemException ex) {
      checkException(path, ex);
    }
  }

  /**
   * Modifies ACL entries of files and directories.  This method can add new ACL
   * entries or modify the permissions on existing ACL entries.  All existing
   * ACL entries that are not specified in this call are retained without
   * changes.  (Modifications are merged into the current ACL.)
   *
   * @param path    Path to modify
   * @param aclSpec List of AbfsAclEntry describing modifications
   * @throws IOException if an ACL could not be modified
   */
  @Override
  public void modifyAclEntries(final Path path, final List<AclEntry> aclSpec)
      throws IOException {
    LOG.debug("AzureBlobFileSystem.modifyAclEntries path: {}", path);
    TracingContext tracingContext = new TracingContext(clientCorrelationId,
        fileSystemId, FSOperationType.MODIFY_ACL, true, tracingHeaderFormat,
        listener);

    if (!getIsNamespaceEnabled(tracingContext)) {
      throw new UnsupportedOperationException(
          "modifyAclEntries is only supported by storage accounts with the "
              + "hierarchical namespace enabled.");
    }

    if (aclSpec == null || aclSpec.isEmpty()) {
      throw new IllegalArgumentException("The value of the aclSpec parameter is invalid.");
    }

    Path qualifiedPath = makeQualified(path);

    try {
      abfsStore.modifyAclEntries(qualifiedPath, aclSpec, tracingContext);
    } catch (AzureBlobFileSystemException ex) {
      checkException(path, ex);
    }
  }

  /**
   * Removes ACL entries from files and directories.  Other ACL entries are
   * retained.
   *
   * @param path    Path to modify
   * @param aclSpec List of AclEntry describing entries to remove
   * @throws IOException if an ACL could not be modified
   */
  @Override
  public void removeAclEntries(final Path path, final List<AclEntry> aclSpec)
      throws IOException {
    LOG.debug("AzureBlobFileSystem.removeAclEntries path: {}", path);
    TracingContext tracingContext = new TracingContext(clientCorrelationId,
        fileSystemId, FSOperationType.REMOVE_ACL_ENTRIES, true,
        tracingHeaderFormat, listener);

    if (!getIsNamespaceEnabled(tracingContext)) {
      throw new UnsupportedOperationException(
          "removeAclEntries is only supported by storage accounts with the "
              + "hierarchical namespace enabled.");
    }

    if (aclSpec == null || aclSpec.isEmpty()) {
      throw new IllegalArgumentException("The aclSpec argument is invalid.");
    }

    Path qualifiedPath = makeQualified(path);

    try {
      abfsStore.removeAclEntries(qualifiedPath, aclSpec, tracingContext);
    } catch (AzureBlobFileSystemException ex) {
      checkException(path, ex);
    }
  }

  /**
   * Removes all default ACL entries from files and directories.
   *
   * @param path Path to modify
   * @throws IOException if an ACL could not be modified
   */
  @Override
  public void removeDefaultAcl(final Path path) throws IOException {
    LOG.debug("AzureBlobFileSystem.removeDefaultAcl path: {}", path);
    TracingContext tracingContext = new TracingContext(clientCorrelationId,
        fileSystemId, FSOperationType.REMOVE_DEFAULT_ACL, true,
        tracingHeaderFormat, listener);

    if (!getIsNamespaceEnabled(tracingContext)) {
      throw new UnsupportedOperationException(
          "removeDefaultAcl is only supported by storage accounts with the "
              + "hierarchical namespace enabled.");
    }

    Path qualifiedPath = makeQualified(path);

    try {
      abfsStore.removeDefaultAcl(qualifiedPath, tracingContext);
    } catch (AzureBlobFileSystemException ex) {
      checkException(path, ex);
    }
  }

  /**
   * Removes all but the base ACL entries of files and directories.  The entries
   * for user, group, and others are retained for compatibility with permission
   * bits.
   *
   * @param path Path to modify
   * @throws IOException if an ACL could not be removed
   */
  @Override
  public void removeAcl(final Path path) throws IOException {
    LOG.debug("AzureBlobFileSystem.removeAcl path: {}", path);
    TracingContext tracingContext = new TracingContext(clientCorrelationId,
        fileSystemId, FSOperationType.REMOVE_ACL, true, tracingHeaderFormat,
        listener);

    if (!getIsNamespaceEnabled(tracingContext)) {
      throw new UnsupportedOperationException(
          "removeAcl is only supported by storage accounts with the "
              + "hierarchical namespace enabled.");
    }

    Path qualifiedPath = makeQualified(path);

    try {
      abfsStore.removeAcl(qualifiedPath, tracingContext);
    } catch (AzureBlobFileSystemException ex) {
      checkException(path, ex);
    }
  }

  /**
   * Fully replaces ACL of files and directories, discarding all existing
   * entries.
   *
   * @param path    Path to modify
   * @param aclSpec List of AclEntry describing modifications, must include
   *                entries for user, group, and others for compatibility with
   *                permission bits.
   * @throws IOException if an ACL could not be modified
   */
  @Override
  public void setAcl(final Path path, final List<AclEntry> aclSpec)
      throws IOException {
    LOG.debug("AzureBlobFileSystem.setAcl path: {}", path);
    TracingContext tracingContext = new TracingContext(clientCorrelationId,
        fileSystemId, FSOperationType.SET_ACL, true, tracingHeaderFormat,
        listener);

    if (!getIsNamespaceEnabled(tracingContext)) {
      throw new UnsupportedOperationException(
          "setAcl is only supported by storage accounts with the hierarchical "
              + "namespace enabled.");
    }

    if (aclSpec == null || aclSpec.size() == 0) {
      throw new IllegalArgumentException("The aclSpec argument is invalid.");
    }

    Path qualifiedPath = makeQualified(path);

    try {
      abfsStore.setAcl(qualifiedPath, aclSpec, tracingContext);
    } catch (AzureBlobFileSystemException ex) {
      checkException(path, ex);
    }
  }

  /**
   * Gets the ACL of a file or directory.
   *
   * @param path Path to get
   * @return AbfsAclStatus describing the ACL of the file or directory
   * @throws IOException if an ACL could not be read
   */
  @Override
  public AclStatus getAclStatus(final Path path) throws IOException {
    LOG.debug("AzureBlobFileSystem.getAclStatus path: {}", path);
    TracingContext tracingContext = new TracingContext(clientCorrelationId,
        fileSystemId, FSOperationType.GET_ACL_STATUS, true, tracingHeaderFormat, listener);

    if (!getIsNamespaceEnabled(tracingContext)) {
      throw new UnsupportedOperationException(
          "getAclStatus is only supported by storage account with the "
              + "hierarchical namespace enabled.");
    }

    Path qualifiedPath = makeQualified(path);

    try {
      return abfsStore.getAclStatus(qualifiedPath, tracingContext);
    } catch (AzureBlobFileSystemException ex) {
      checkException(path, ex);
      return null;
    }
  }

  /**
   * Checks if the user can access a path.  The mode specifies which access
   * checks to perform.  If the requested permissions are granted, then the
   * method returns normally.  If access is denied, then the method throws an
   * {@link AccessControlException}.
   *
   * @param path Path to check
   * @param mode type of access to check
   * @throws AccessControlException        if access is denied
   * @throws java.io.FileNotFoundException if the path does not exist
   * @throws IOException                   see specific implementation
   */
  @Override
  public void access(final Path path, final FsAction mode) throws IOException {
    LOG.debug("AzureBlobFileSystem.access path : {}, mode : {}", path, mode);
    Path qualifiedPath = makeQualified(path);
    try {
      TracingContext tracingContext = new TracingContext(clientCorrelationId,
          fileSystemId, FSOperationType.ACCESS, tracingHeaderFormat,
          listener);
      this.abfsStore.access(qualifiedPath, mode, tracingContext);
    } catch (AzureBlobFileSystemException ex) {
      checkCheckAccessException(path, ex);
    }
  }

  /**
   * Incrementing exists() calls from superclass for statistic collection.
   *
   * @param f source path.
   * @return true if the path exists.
   * @throws IOException
   */
  @Override
  public boolean exists(Path f) throws IOException {
    statIncrement(CALL_EXIST);
    return super.exists(f);
  }

  @Override
  public RemoteIterator<FileStatus> listStatusIterator(Path path)
      throws IOException {
    LOG.debug("AzureBlobFileSystem.listStatusIterator path : {}", path);
    if (abfsStore.getAbfsConfiguration().enableAbfsListIterator()) {
      TracingContext tracingContext = new TracingContext(clientCorrelationId,
          fileSystemId, FSOperationType.LISTSTATUS, true, tracingHeaderFormat, listener);
      AbfsListStatusRemoteIterator abfsLsItr =
          new AbfsListStatusRemoteIterator(path, abfsStore,
              tracingContext);
      return RemoteIterators.typeCastingRemoteIterator(abfsLsItr);
    } else {
      return super.listStatusIterator(path);
    }
  }

  /**
   * Incremental listing of located status entries,
   * preserving etags.
   * @param path path to list
   * @param filter a path filter
   * @return iterator of results.
   * @throws FileNotFoundException source path not found.
   * @throws IOException other values.
   */
  @Override
  protected RemoteIterator<LocatedFileStatus> listLocatedStatus(
      final Path path,
      final PathFilter filter)
      throws FileNotFoundException, IOException {

    LOG.debug("AzureBlobFileSystem.listStatusIterator path : {}", path);
    // get a paged iterator over the source data, filtering out non-matching
    // entries.
    final RemoteIterator<FileStatus> sourceEntries = filteringRemoteIterator(
        listStatusIterator(path),
        (st) -> filter.accept(st.getPath()));
    // and then map that to a remote iterator of located file status
    // entries, propagating any etags.
    return mappingRemoteIterator(sourceEntries,
        st -> new AbfsLocatedFileStatus(st,
            st.isFile()
                ? getFileBlockLocations(st, 0, st.getLen())
                : null));
  }

  private FileStatus tryGetFileStatus(final Path f, TracingContext tracingContext) {
    try {
      return getFileStatus(f, tracingContext);
    } catch (IOException ex) {
      LOG.debug("File not found {}", f);
      statIncrement(ERROR_IGNORED);
      return null;
    }
  }

  private boolean fileSystemExists() throws IOException {
    LOG.debug(
        "AzureBlobFileSystem.fileSystemExists uri: {}", uri);
    try {
      TracingContext tracingContext = new TracingContext(clientCorrelationId,
          fileSystemId, FSOperationType.TEST_OP, tracingHeaderFormat, listener);
      abfsStore.getFilesystemProperties(tracingContext);
    } catch (AzureBlobFileSystemException ex) {
      try {
        checkException(null, ex);
        // Because HEAD request won't contain message body,
        // there is not way to get the storage error code
        // workaround here is to check its status code.
      } catch (FileNotFoundException e) {
        statIncrement(ERROR_IGNORED);
        return false;
      }
    }
    return true;
  }

  private void createFileSystem(TracingContext tracingContext) throws IOException {
    LOG.debug(
        "AzureBlobFileSystem.createFileSystem uri: {}", uri);
    try {
      abfsStore.createFilesystem(tracingContext);
    } catch (AzureBlobFileSystemException ex) {
      checkException(null, ex);
    }
  }

  private URI ensureAuthority(URI uri, final Configuration conf) {

    Preconditions.checkNotNull(uri, "uri");

    if (uri.getAuthority() == null) {
      final URI defaultUri = FileSystem.getDefaultUri(conf);

      if (defaultUri != null && isAbfsScheme(defaultUri.getScheme())) {
        try {
          // Reconstruct the URI with the authority from the default URI.
          uri = new URI(
              uri.getScheme(),
              defaultUri.getAuthority(),
              uri.getPath(),
              uri.getQuery(),
              uri.getFragment());
        } catch (URISyntaxException e) {
          // This should never happen.
          throw new IllegalArgumentException(new InvalidUriException(uri.toString()));
        }
      }
    }

    if (uri.getAuthority() == null) {
      throw new IllegalArgumentException(new InvalidUriAuthorityException(uri.toString()));
    }

    return uri;
  }

  private boolean isAbfsScheme(final String scheme) {
    if (scheme == null) {
      return false;
    }

    if (scheme.equals(FileSystemUriSchemes.ABFS_SCHEME)
        || scheme.equals(FileSystemUriSchemes.ABFS_SECURE_SCHEME)) {
      return true;
    }

    return false;
  }

  @VisibleForTesting
  <T> FileSystemOperation<T> execute(
      final String scopeDescription,
      final Callable<T> callableFileOperation) throws IOException {
    return execute(scopeDescription, callableFileOperation, null);
  }

  @VisibleForTesting
  <T> FileSystemOperation<T> execute(
      final String scopeDescription,
      final Callable<T> callableFileOperation,
      T defaultResultValue) throws IOException {

    try {
      final T executionResult = callableFileOperation.call();
      return new FileSystemOperation<>(executionResult, null);
    } catch (AbfsRestOperationException abfsRestOperationException) {
      return new FileSystemOperation<>(defaultResultValue, abfsRestOperationException);
    } catch (AzureBlobFileSystemException azureBlobFileSystemException) {
      throw new IOException(azureBlobFileSystemException);
    } catch (Exception exception) {
      if (exception instanceof ExecutionException) {
        exception = (Exception) getRootCause(exception);
      }
      final FileSystemOperationUnhandledException fileSystemOperationUnhandledException
          = new FileSystemOperationUnhandledException(exception);
      throw new IOException(fileSystemOperationUnhandledException);
    }
  }

  private void checkCheckAccessException(final Path path,
      final AzureBlobFileSystemException exception) throws IOException {
    if (exception instanceof AbfsRestOperationException) {
      AbfsRestOperationException ere = (AbfsRestOperationException) exception;
      if (ere.getStatusCode() == HttpURLConnection.HTTP_FORBIDDEN) {
        throw (IOException) new AccessControlException(ere.getMessage())
            .initCause(exception);
      }
    }
    checkException(path, exception);
  }

  /**
   * Given a path and exception, choose which IOException subclass
   * to create.
   * Will return if and only iff the error code is in the list of allowed
   * error codes.
   * @param path path of operation triggering exception; may be null
   * @param exception the exception caught
   * @param allowedErrorCodesList varargs list of error codes.
   * @throws IOException if the exception error code is not on the allowed list.
   */
  @VisibleForTesting
  public static void checkException(final Path path,
      final AzureBlobFileSystemException exception,
      final AzureServiceErrorCode... allowedErrorCodesList) throws IOException {
    if (exception instanceof AbfsRestOperationException) {
      AbfsRestOperationException ere = (AbfsRestOperationException) exception;

      if (ArrayUtils.contains(allowedErrorCodesList, ere.getErrorCode())) {
        return;
      }
      //AbfsRestOperationException.getMessage() contains full error info including path/uri.
      String message = ere.getMessage();

      switch (ere.getStatusCode()) {
      case HttpURLConnection.HTTP_NOT_FOUND:
        throw (IOException) new FileNotFoundException(message)
            .initCause(exception);
      case HTTP_CONFLICT:
        throw (IOException) new FileAlreadyExistsException(message)
            .initCause(exception);
      case HttpURLConnection.HTTP_FORBIDDEN:
      case HttpURLConnection.HTTP_UNAUTHORIZED:
        throw (IOException) new AccessDeniedException(message)
            .initCause(exception);
      default:
        throw ere;
      }
    } else if (exception instanceof SASTokenProviderException) {
      throw exception;
    } else {
      if (path == null) {
        throw exception;
      }
      // record info of path
      throw new PathIOException(path.toString(), exception);
    }
  }

  /**
   * Gets the root cause of a provided {@link Throwable}.  If there is no cause for the
   * {@link Throwable} provided into this function, the original {@link Throwable} is returned.
   *
   * @param throwable starting {@link Throwable}
   * @return root cause {@link Throwable}
   */
  private Throwable getRootCause(Throwable throwable) {
    if (throwable == null) {
      throw new IllegalArgumentException("throwable can not be null");
    }

    Throwable result = throwable;
    while (result.getCause() != null) {
      result = result.getCause();
    }

    return result;
  }

  /**
   * Get a delegation token from remote service endpoint if
   * 'fs.azure.enable.kerberos.support' is set to 'true', and
   * 'fs.azure.enable.delegation.token' is set to 'true'.
   * @param renewer the account name that is allowed to renew the token.
   * @return delegation token
   * @throws IOException thrown when getting the current user.
   */
  @Override
  public synchronized Token<?> getDelegationToken(final String renewer) throws IOException {
    statIncrement(CALL_GET_DELEGATION_TOKEN);
    return this.delegationTokenEnabled ? this.delegationTokenManager.getDelegationToken(renewer)
        : super.getDelegationToken(renewer);
  }

  /**
   * If Delegation tokens are enabled, the canonical service name of
   * this filesystem is the filesystem URI.
   * @return either the filesystem URI as a string, or null.
   */
  @Override
  public String getCanonicalServiceName() {
    String name = null;
    if (delegationTokenManager != null) {
      name = delegationTokenManager.getCanonicalServiceName();
    }
    return name != null ? name : super.getCanonicalServiceName();
  }

  @VisibleForTesting
  FileSystem.Statistics getFsStatistics() {
    return this.statistics;
  }

  @VisibleForTesting
  void setListenerOperation(FSOperationType operation) {
    listener.setOperation(operation);
  }

  @VisibleForTesting
  static class FileSystemOperation<T> {
    private final T result;
    private final AbfsRestOperationException exception;

    FileSystemOperation(final T result, final AbfsRestOperationException exception) {
      this.result = result;
      this.exception = exception;
    }

    public boolean failed() {
      return this.exception != null;
    }
  }

  @VisibleForTesting
  public AzureBlobFileSystemStore getAbfsStore() {
    return abfsStore;
  }

  @VisibleForTesting
  AbfsClient getAbfsClient() {
    return abfsStore.getClient();
  }

  /**
   * Get any Delegation Token manager created by the filesystem.
   * @return the DT manager or null.
   */
  @VisibleForTesting
  AbfsDelegationTokenManager getDelegationTokenManager() {
    return delegationTokenManager;
  }

  @VisibleForTesting
  boolean getIsNamespaceEnabled(TracingContext tracingContext)
      throws AzureBlobFileSystemException {
    return abfsStore.getIsNamespaceEnabled(tracingContext);
  }

  /**
   * Returns the counter() map in IOStatistics containing all the counters
   * and their values.
   *
   * @return Map of IOStatistics counters.
   */
  @VisibleForTesting
  Map<String, Long> getInstrumentationMap() {
    return abfsCounters.toMap();
  }

  @VisibleForTesting
  String getFileSystemId() {
    return fileSystemId;
  }

  @VisibleForTesting
  String getClientCorrelationId() {
    return clientCorrelationId;
  }

  @Override
  public boolean hasPathCapability(final Path path, final String capability)
      throws IOException {
    // qualify the path to make sure that it refers to the current FS.
    final Path p = makeQualified(path);
    switch (validatePathCapabilityArgs(p, capability)) {
    case CommonPathCapabilities.FS_PERMISSIONS:
    case CommonPathCapabilities.FS_APPEND:
    case CommonPathCapabilities.ETAGS_AVAILABLE:
      return true;

    case CommonPathCapabilities.ETAGS_PRESERVED_IN_RENAME:
    case CommonPathCapabilities.FS_ACLS:
      return getIsNamespaceEnabled(
          new TracingContext(clientCorrelationId, fileSystemId,
              FSOperationType.HAS_PATH_CAPABILITY, tracingHeaderFormat,
              listener));

      // probe for presence of the HADOOP-18546 readahead fix.
    case CAPABILITY_SAFE_READAHEAD:
      return true;

    default:
      return super.hasPathCapability(p, capability);
    }
  }

  /**
   * Getter for IOStatistic instance in AzureBlobFilesystem.
   *
   * @return the IOStatistic instance from abfsCounters.
   */
  @Override
  public IOStatistics getIOStatistics() {
    return abfsCounters != null ? abfsCounters.getIOStatistics() : null;
  }
}<|MERGE_RESOLUTION|>--- conflicted
+++ resolved
@@ -124,12 +124,9 @@
 import static org.apache.hadoop.fs.azurebfs.constants.FileSystemConfigurations.BLOCK_UPLOAD_ACTIVE_BLOCKS_DEFAULT;
 import static org.apache.hadoop.fs.azurebfs.constants.FileSystemConfigurations.DATA_BLOCKS_BUFFER_DEFAULT;
 import static org.apache.hadoop.fs.azurebfs.constants.InternalConstants.CAPABILITY_SAFE_READAHEAD;
-<<<<<<< HEAD
 import static org.apache.hadoop.fs.azurebfs.utils.UriUtils.decodeMetadataAttribute;
 import static org.apache.hadoop.fs.azurebfs.utils.UriUtils.encodeMetadataAttribute;
-=======
 import static org.apache.hadoop.fs.azurebfs.services.AbfsErrors.ERR_CREATE_ON_ROOT;
->>>>>>> bd28ba38
 import static org.apache.hadoop.fs.impl.PathCapabilitiesSupport.validatePathCapabilityArgs;
 import static org.apache.hadoop.fs.statistics.IOStatisticsLogging.logIOStatisticsAtLevel;
 import static org.apache.hadoop.util.functional.RemoteIterators.filteringRemoteIterator;
@@ -1007,7 +1004,6 @@
 
     try {
       TracingContext tracingContext = new TracingContext(clientCorrelationId,
-<<<<<<< HEAD
               fileSystemId, FSOperationType.SET_ATTR, true, tracingHeaderFormat,
               listener);
       Hashtable<String, String> properties;
@@ -1038,33 +1034,17 @@
       }
 
       properties = abfsStore.getPathStatus(qualifiedPath, tracingContext);
-=======
-          fileSystemId, FSOperationType.SET_ATTR, true, tracingHeaderFormat,
-          listener);
-      Hashtable<String, String> properties;
-      String xAttrName = ensureValidAttributeName(name);
-
-      if (path.isRoot()) {
-        properties = abfsStore.getFilesystemProperties(tracingContext);
-      } else {
-        properties = abfsStore.getPathStatus(qualifiedPath, tracingContext);
-      }
-
->>>>>>> bd28ba38
       boolean xAttrExists = properties.containsKey(xAttrName);
       XAttrSetFlag.validate(name, xAttrExists, flag);
 
       xAttrValue = abfsStore.decodeAttribute(value);
       properties.put(xAttrName, xAttrValue);
-      if (path.isRoot()) {
-        abfsStore.setFilesystemProperties(properties, tracingContext);
-      } else {
-        abfsStore.setPathProperties(qualifiedPath, properties, tracingContext);
-      }
+      abfsStore.setPathProperties(qualifiedPath, properties, tracingContext);
     } catch (AzureBlobFileSystemException ex) {
       checkException(path, ex);
     }
   }
+
 
   /**
    * Get the value of an attribute for a path.
@@ -1090,7 +1070,6 @@
     byte[] value = null;
     try {
       TracingContext tracingContext = new TracingContext(clientCorrelationId,
-<<<<<<< HEAD
               fileSystemId, FSOperationType.GET_ATTR, true, tracingHeaderFormat,
               listener);
       Hashtable<String, String> properties;
@@ -1113,19 +1092,6 @@
 
       properties = abfsStore.getPathStatus(qualifiedPath, tracingContext);
 
-=======
-          fileSystemId, FSOperationType.GET_ATTR, true, tracingHeaderFormat,
-          listener);
-      Hashtable<String, String> properties;
-      String xAttrName = ensureValidAttributeName(name);
-
-      if (path.isRoot()) {
-        properties = abfsStore.getFilesystemProperties(tracingContext);
-      } else {
-        properties = abfsStore.getPathStatus(qualifiedPath, tracingContext);
-      }
-
->>>>>>> bd28ba38
       if (properties.containsKey(xAttrName)) {
         String xAttrValue = properties.get(xAttrName);
         value = abfsStore.encodeAttribute(xAttrValue);
