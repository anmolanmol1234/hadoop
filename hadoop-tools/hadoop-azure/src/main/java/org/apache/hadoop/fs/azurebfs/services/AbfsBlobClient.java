/**
 * Licensed to the Apache Software Foundation (ASF) under one
 * or more contributor license agreements.  See the NOTICE file
 * distributed with this work for additional information
 * regarding copyright ownership.  The ASF licenses this file
 * to you under the Apache License, Version 2.0 (the
 * "License"); you may not use this file except in compliance
 * with the License.  You may obtain a copy of the License at
 * <p>
 * http://www.apache.org/licenses/LICENSE-2.0
 * <p>
 * Unless required by applicable law or agreed to in writing, software
 * distributed under the License is distributed on an "AS IS" BASIS,
 * WITHOUT WARRANTIES OR CONDITIONS OF ANY KIND, either express or implied.
 * See the License for the specific language governing permissions and
 * limitations under the License.
 */

package org.apache.hadoop.fs.azurebfs.services;

import javax.xml.parsers.DocumentBuilderFactory;
import javax.xml.parsers.ParserConfigurationException;
import javax.xml.parsers.SAXParser;
import javax.xml.parsers.SAXParserFactory;
import java.io.IOException;
import java.io.InputStream;
import java.io.UnsupportedEncodingException;
import java.net.HttpURLConnection;
import java.net.URL;
import java.net.URLDecoder;
import java.net.URLEncoder;
import java.nio.charset.CharacterCodingException;
import java.nio.charset.Charset;
import java.nio.charset.CharsetEncoder;
import java.nio.charset.StandardCharsets;
import java.util.ArrayList;
import java.util.Hashtable;
import java.util.List;
import java.util.Map;
import java.util.TreeMap;
import java.util.UUID;

import org.w3c.dom.Document;
import org.w3c.dom.Node;
import org.w3c.dom.NodeList;
import org.xml.sax.SAXException;

import org.apache.commons.io.IOUtils;
import org.apache.commons.lang3.NotImplementedException;
import org.apache.commons.lang3.StringUtils;
import org.apache.hadoop.fs.FileSystem;
import org.apache.hadoop.fs.Path;
import org.apache.hadoop.fs.azurebfs.Abfs;
import org.apache.hadoop.fs.azurebfs.AbfsConfiguration;
import org.apache.hadoop.fs.azurebfs.AzureBlobFileSystemStore;
import org.apache.hadoop.fs.azurebfs.constants.AbfsHttpConstants;
import org.apache.hadoop.fs.azurebfs.constants.AbfsHttpConstants.ApiVersion;
import org.apache.hadoop.fs.azurebfs.constants.HttpHeaderConfigurations;
import org.apache.hadoop.fs.azurebfs.constants.HttpQueryParams;
import org.apache.hadoop.fs.azurebfs.contracts.exceptions.AbfsInvalidChecksumException;
import org.apache.hadoop.fs.azurebfs.contracts.exceptions.AbfsRestOperationException;
import org.apache.hadoop.fs.azurebfs.contracts.exceptions.AzureBlobFileSystemException;
import org.apache.hadoop.fs.azurebfs.contracts.exceptions.ConcurrentWriteOperationDetectedException;
import org.apache.hadoop.fs.azurebfs.contracts.exceptions.InvalidAbfsRestOperationException;
import org.apache.hadoop.fs.azurebfs.contracts.exceptions.PathConflictException;
import org.apache.hadoop.fs.azurebfs.contracts.services.AppendRequestParameters;
import org.apache.hadoop.fs.azurebfs.contracts.services.AzureServiceErrorCode;
import org.apache.hadoop.fs.azurebfs.contracts.services.BlobListResultEntrySchema;
import org.apache.hadoop.fs.azurebfs.contracts.services.BlobListResultSchema;
import org.apache.hadoop.fs.azurebfs.contracts.services.BlobListXmlParser;
import org.apache.hadoop.fs.azurebfs.contracts.services.ListResultSchema;
import org.apache.hadoop.fs.azurebfs.contracts.services.StorageErrorResponseSchema;
import org.apache.hadoop.fs.azurebfs.extensions.EncryptionContextProvider;
import org.apache.hadoop.fs.azurebfs.extensions.SASTokenProvider;
import org.apache.hadoop.fs.azurebfs.oauth2.AccessTokenProvider;
import org.apache.hadoop.fs.azurebfs.security.ContextEncryptionAdapter;
import org.apache.hadoop.fs.azurebfs.utils.TracingContext;

import static java.net.HttpURLConnection.HTTP_CONFLICT;
import static java.net.HttpURLConnection.HTTP_NOT_FOUND;
import static java.net.HttpURLConnection.HTTP_OK;
import static java.net.HttpURLConnection.HTTP_PRECON_FAILED;
import static org.apache.hadoop.fs.azurebfs.AzureBlobFileSystemStore.extractEtagHeader;
import static org.apache.hadoop.fs.azurebfs.constants.AbfsHttpConstants.ACQUIRE_LEASE_ACTION;
import static org.apache.hadoop.fs.azurebfs.constants.AbfsHttpConstants.APPEND_BLOB_TYPE;
import static org.apache.hadoop.fs.azurebfs.constants.AbfsHttpConstants.APPEND_BLOCK;
import static org.apache.hadoop.fs.azurebfs.constants.AbfsHttpConstants.APPLICATION_JSON;
import static org.apache.hadoop.fs.azurebfs.constants.AbfsHttpConstants.APPLICATION_OCTET_STREAM;
import static org.apache.hadoop.fs.azurebfs.constants.AbfsHttpConstants.APPLICATION_XML;
import static org.apache.hadoop.fs.azurebfs.constants.AbfsHttpConstants.BLOCK;
import static org.apache.hadoop.fs.azurebfs.constants.AbfsHttpConstants.BLOCKLIST;
import static org.apache.hadoop.fs.azurebfs.constants.AbfsHttpConstants.BLOCK_BLOB_TYPE;
import static org.apache.hadoop.fs.azurebfs.constants.AbfsHttpConstants.BLOCK_LIST_END_TAG;
import static org.apache.hadoop.fs.azurebfs.constants.AbfsHttpConstants.BLOCK_LIST_START_TAG;
import static org.apache.hadoop.fs.azurebfs.constants.AbfsHttpConstants.BLOCK_TYPE_COMMITTED;
import static org.apache.hadoop.fs.azurebfs.constants.AbfsHttpConstants.BREAK_LEASE_ACTION;
import static org.apache.hadoop.fs.azurebfs.constants.AbfsHttpConstants.COMMA;
import static org.apache.hadoop.fs.azurebfs.constants.AbfsHttpConstants.CONTAINER;
import static org.apache.hadoop.fs.azurebfs.constants.AbfsHttpConstants.DEFAULT_LEASE_BREAK_PERIOD;
import static org.apache.hadoop.fs.azurebfs.constants.AbfsHttpConstants.EMPTY_STRING;
import static org.apache.hadoop.fs.azurebfs.constants.AbfsHttpConstants.FORWARD_SLASH;
import static org.apache.hadoop.fs.azurebfs.constants.AbfsHttpConstants.HTTP_METHOD_DELETE;
import static org.apache.hadoop.fs.azurebfs.constants.AbfsHttpConstants.HTTP_METHOD_GET;
import static org.apache.hadoop.fs.azurebfs.constants.AbfsHttpConstants.HTTP_METHOD_HEAD;
import static org.apache.hadoop.fs.azurebfs.constants.AbfsHttpConstants.HTTP_METHOD_PUT;
import static org.apache.hadoop.fs.azurebfs.constants.AbfsHttpConstants.HUNDRED_CONTINUE;
import static org.apache.hadoop.fs.azurebfs.constants.AbfsHttpConstants.LATEST_BLOCK_FORMAT;
import static org.apache.hadoop.fs.azurebfs.constants.AbfsHttpConstants.LEASE;
import static org.apache.hadoop.fs.azurebfs.constants.AbfsHttpConstants.LIST;
import static org.apache.hadoop.fs.azurebfs.constants.AbfsHttpConstants.METADATA;
import static org.apache.hadoop.fs.azurebfs.constants.AbfsHttpConstants.RELEASE_LEASE_ACTION;
import static org.apache.hadoop.fs.azurebfs.constants.AbfsHttpConstants.RENEW_LEASE_ACTION;
import static org.apache.hadoop.fs.azurebfs.constants.AbfsHttpConstants.ROOT_PATH;
import static org.apache.hadoop.fs.azurebfs.constants.AbfsHttpConstants.SINGLE_WHITE_SPACE;
import static org.apache.hadoop.fs.azurebfs.constants.AbfsHttpConstants.STAR;
import static org.apache.hadoop.fs.azurebfs.constants.AbfsHttpConstants.TRUE;
import static org.apache.hadoop.fs.azurebfs.constants.AbfsHttpConstants.XML_TAG_BLOB_ERROR_CODE_END_XML;
import static org.apache.hadoop.fs.azurebfs.constants.AbfsHttpConstants.XML_TAG_BLOB_ERROR_CODE_START_XML;
import static org.apache.hadoop.fs.azurebfs.constants.AbfsHttpConstants.XML_TAG_BLOB_ERROR_MESSAGE_END_XML;
import static org.apache.hadoop.fs.azurebfs.constants.AbfsHttpConstants.XML_TAG_BLOB_ERROR_MESSAGE_START_XML;
import static org.apache.hadoop.fs.azurebfs.constants.AbfsHttpConstants.XML_TAG_BLOCK_NAME;
import static org.apache.hadoop.fs.azurebfs.constants.AbfsHttpConstants.XML_TAG_COMMITTED_BLOCKS;
import static org.apache.hadoop.fs.azurebfs.constants.AbfsHttpConstants.XML_TAG_HDI_ISFOLDER;
import static org.apache.hadoop.fs.azurebfs.constants.AbfsHttpConstants.XML_TAG_NAME;
import static org.apache.hadoop.fs.azurebfs.constants.AbfsHttpConstants.XML_VERSION;
import static org.apache.hadoop.fs.azurebfs.constants.AbfsHttpConstants.XMS_PROPERTIES_ENCODING_ASCII;
import static org.apache.hadoop.fs.azurebfs.constants.AbfsHttpConstants.XMS_PROPERTIES_ENCODING_UNICODE;
import static org.apache.hadoop.fs.azurebfs.constants.AbfsHttpConstants.ZERO;
import static org.apache.hadoop.fs.azurebfs.constants.HttpHeaderConfigurations.ACCEPT;
import static org.apache.hadoop.fs.azurebfs.constants.HttpHeaderConfigurations.CONTENT_LENGTH;
import static org.apache.hadoop.fs.azurebfs.constants.HttpHeaderConfigurations.CONTENT_MD5;
import static org.apache.hadoop.fs.azurebfs.constants.HttpHeaderConfigurations.CONTENT_TYPE;
import static org.apache.hadoop.fs.azurebfs.constants.HttpHeaderConfigurations.EXPECT;
import static org.apache.hadoop.fs.azurebfs.constants.HttpHeaderConfigurations.IF_MATCH;
import static org.apache.hadoop.fs.azurebfs.constants.HttpHeaderConfigurations.IF_NONE_MATCH;
import static org.apache.hadoop.fs.azurebfs.constants.HttpHeaderConfigurations.LAST_MODIFIED;
import static org.apache.hadoop.fs.azurebfs.constants.HttpHeaderConfigurations.RANGE;
import static org.apache.hadoop.fs.azurebfs.constants.HttpHeaderConfigurations.USER_AGENT;
import static org.apache.hadoop.fs.azurebfs.constants.HttpHeaderConfigurations.X_MS_BLOB_CONTENT_MD5;
import static org.apache.hadoop.fs.azurebfs.constants.HttpHeaderConfigurations.X_MS_BLOB_TYPE;
import static org.apache.hadoop.fs.azurebfs.constants.HttpHeaderConfigurations.X_MS_COPY_SOURCE;
import static org.apache.hadoop.fs.azurebfs.constants.HttpHeaderConfigurations.X_MS_LEASE_ACTION;
import static org.apache.hadoop.fs.azurebfs.constants.HttpHeaderConfigurations.X_MS_LEASE_BREAK_PERIOD;
import static org.apache.hadoop.fs.azurebfs.constants.HttpHeaderConfigurations.X_MS_LEASE_DURATION;
import static org.apache.hadoop.fs.azurebfs.constants.HttpHeaderConfigurations.X_MS_LEASE_ID;
import static org.apache.hadoop.fs.azurebfs.constants.HttpHeaderConfigurations.X_MS_METADATA_PREFIX;
import static org.apache.hadoop.fs.azurebfs.constants.HttpHeaderConfigurations.X_MS_META_HDI_ISFOLDER;
import static org.apache.hadoop.fs.azurebfs.constants.HttpHeaderConfigurations.X_MS_PROPOSED_LEASE_ID;
import static org.apache.hadoop.fs.azurebfs.constants.HttpHeaderConfigurations.X_MS_RANGE_GET_CONTENT_MD5;
import static org.apache.hadoop.fs.azurebfs.constants.HttpHeaderConfigurations.X_MS_SOURCE_LEASE_ID;
import static org.apache.hadoop.fs.azurebfs.constants.HttpQueryParams.QUERY_PARAM_BLOCKID;
import static org.apache.hadoop.fs.azurebfs.constants.HttpQueryParams.QUERY_PARAM_BLOCKLISTTYPE;
import static org.apache.hadoop.fs.azurebfs.constants.HttpQueryParams.QUERY_PARAM_CLOSE;
import static org.apache.hadoop.fs.azurebfs.constants.HttpQueryParams.QUERY_PARAM_COMP;
import static org.apache.hadoop.fs.azurebfs.constants.HttpQueryParams.QUERY_PARAM_DELIMITER;
import static org.apache.hadoop.fs.azurebfs.constants.HttpQueryParams.QUERY_PARAM_INCLUDE;
import static org.apache.hadoop.fs.azurebfs.constants.HttpQueryParams.QUERY_PARAM_MARKER;
import static org.apache.hadoop.fs.azurebfs.constants.HttpQueryParams.QUERY_PARAM_MAX_RESULTS;
import static org.apache.hadoop.fs.azurebfs.constants.HttpQueryParams.QUERY_PARAM_PREFIX;
import static org.apache.hadoop.fs.azurebfs.constants.HttpQueryParams.QUERY_PARAM_RESTYPE;
import static org.apache.hadoop.fs.azurebfs.services.AbfsErrors.PATH_EXISTS;

/**
 * AbfsClient interacting with Blob endpoint.
 */
public class AbfsBlobClient extends AbfsClient {

  public AbfsBlobClient(final URL baseUrl,
      final SharedKeyCredentials sharedKeyCredentials,
      final AbfsConfiguration abfsConfiguration,
      final AccessTokenProvider tokenProvider,
      final EncryptionContextProvider encryptionContextProvider,
      final AbfsClientContext abfsClientContext) throws IOException {
    super(baseUrl, sharedKeyCredentials, abfsConfiguration, tokenProvider,
        encryptionContextProvider, abfsClientContext);
  }

  public AbfsBlobClient(final URL baseUrl,
      final SharedKeyCredentials sharedKeyCredentials,
      final AbfsConfiguration abfsConfiguration,
      final SASTokenProvider sasTokenProvider,
      final EncryptionContextProvider encryptionContextProvider,
      final AbfsClientContext abfsClientContext) throws IOException {
    super(baseUrl, sharedKeyCredentials, abfsConfiguration, sasTokenProvider,
        encryptionContextProvider, abfsClientContext);
  }

  /**
   * Create request headers for Rest Operation using the default API version.
   * @return default request headers.
   */
  @Override
  public List<AbfsHttpHeader> createDefaultHeaders() {
    return this.createDefaultHeaders(getxMsVersion());
  }

  /**
   * Create request headers for Rest Operation using the specified API version.
   * Blob Endpoint API responses are in JSON/XML format.
   * @param xMsVersion API version to be used.
   * @return default request headers
   */
  @Override
  public List<AbfsHttpHeader> createDefaultHeaders(ApiVersion xMsVersion) {
    List<AbfsHttpHeader> requestHeaders = super.createCommonHeaders(xMsVersion);
    requestHeaders.add(new AbfsHttpHeader(ACCEPT, APPLICATION_JSON
        + COMMA + SINGLE_WHITE_SPACE + APPLICATION_OCTET_STREAM
        + COMMA + SINGLE_WHITE_SPACE + APPLICATION_XML));
    return requestHeaders;
  }

  /**
   * Get Rest Operation for API
   * <a href="../../../../site/markdown/blobEndpoint.md#create-container">Create Container</a>.
   * @param tracingContext for tracing the service call.
   * @return executed rest operation containing response from server.
   * @throws AzureBlobFileSystemException if rest operation fails.
   */
  @Override
  public AbfsRestOperation createFilesystem(TracingContext tracingContext)
      throws AzureBlobFileSystemException {
    final List<AbfsHttpHeader> requestHeaders = createDefaultHeaders();

    final AbfsUriQueryBuilder abfsUriQueryBuilder = new AbfsUriQueryBuilder();
    abfsUriQueryBuilder.addQuery(QUERY_PARAM_RESTYPE, CONTAINER);

    final URL url = createRequestUrl(abfsUriQueryBuilder.toString());
    final AbfsRestOperation op = getAbfsRestOperation(
        AbfsRestOperationType.CreateContainer,
        HTTP_METHOD_PUT, url, requestHeaders);
    op.execute(tracingContext);
    return op;
  }

  /**
   * Get Rest Operation for API
   * <a href="../../../../site/markdown/blobEndpoint.md#set-container-metadata">Set Container Metadata</a>.
   * @param properties comma separated list of metadata key-value pairs.
   * @param tracingContext for tracing the service call.
   * @return executed rest operation containing response from server.
   * @throws AzureBlobFileSystemException if rest operation fails.
   */
  @Override
  public AbfsRestOperation setFilesystemProperties(final Hashtable<String, String> properties,
      TracingContext tracingContext) throws AzureBlobFileSystemException  {
    List<AbfsHttpHeader> requestHeaders = createDefaultHeaders();
    /*
     * Blob Endpoint supports Unicode characters but DFS Endpoint only allow ASCII.
     * To match the behavior across endpoints, driver throws exception if non-ASCII characters are found.
     */
    try {
      List<AbfsHttpHeader> metadataRequestHeaders = getMetadataHeadersList(properties);
      requestHeaders.addAll(metadataRequestHeaders);
    } catch (CharacterCodingException ex) {
      throw new InvalidAbfsRestOperationException(ex);
    }

    AbfsUriQueryBuilder abfsUriQueryBuilder = createDefaultUriQueryBuilder();
    abfsUriQueryBuilder.addQuery(QUERY_PARAM_RESTYPE, CONTAINER);
    abfsUriQueryBuilder.addQuery(QUERY_PARAM_COMP, METADATA);

    final URL url = createRequestUrl(abfsUriQueryBuilder.toString());
    final AbfsRestOperation op = getAbfsRestOperation(
        AbfsRestOperationType.SetContainerMetadata,
        HTTP_METHOD_PUT, url, requestHeaders);
    op.execute(tracingContext);
    return op;
  }

  /**
   * Get Rest Operation for API
   * <a href="../../../../site/markdown/blobEndpoint.md#get-container-properties">Get Container Metadata</a>.
   * Gets all the properties of the filesystem.
   * @param tracingContext for tracing the service call.
   * @return executed rest operation containing response from server.
   * @throws AzureBlobFileSystemException if rest operation fails.
   * */
  @Override
  public AbfsRestOperation getFilesystemProperties(TracingContext tracingContext)
      throws AzureBlobFileSystemException {
    final List<AbfsHttpHeader> requestHeaders = createDefaultHeaders();

    final AbfsUriQueryBuilder abfsUriQueryBuilder = createDefaultUriQueryBuilder();
    abfsUriQueryBuilder.addQuery(QUERY_PARAM_RESTYPE, CONTAINER);

    final URL url = createRequestUrl(abfsUriQueryBuilder.toString());
    final AbfsRestOperation op = getAbfsRestOperation(
        AbfsRestOperationType.GetContainerProperties,
        HTTP_METHOD_HEAD, url, requestHeaders);
    op.execute(tracingContext);
    return op;
  }

  /**
   * Get Rest Operation for API
   * <a href="../../../../site/markdown/blobEndpoint.md#delete-container">Delete Container</a>.
   * Deletes the Container acting as current filesystem.
   * @param tracingContext for tracing the service call.
   * @return executed rest operation containing response from server.
   * @throws AzureBlobFileSystemException if rest operation fails.
   */
  @Override
  public AbfsRestOperation deleteFilesystem(TracingContext tracingContext)
      throws AzureBlobFileSystemException {
    final List<AbfsHttpHeader> requestHeaders = createDefaultHeaders();

    final AbfsUriQueryBuilder abfsUriQueryBuilder = createDefaultUriQueryBuilder();
    abfsUriQueryBuilder.addQuery(QUERY_PARAM_RESTYPE, CONTAINER);

    final URL url = createRequestUrl(abfsUriQueryBuilder.toString());
    final AbfsRestOperation op = getAbfsRestOperation(
        AbfsRestOperationType.DeleteContainer,
        HTTP_METHOD_DELETE, url, requestHeaders);
    op.execute(tracingContext);
    return op;
  }

  /**
   * Get Rest Operation for API
   * <a href="../../../../site/markdown/blobEndpoint.md#list-blobs">List Blobs</a>.
   * @param relativePath to return only blobs with names that begin with the specified prefix.
   * @param recursive to return all blobs in the path, including those in subdirectories.
   * @param listMaxResults maximum number of blobs to return.
   * @param continuation marker to specify the continuation token.
   * @param tracingContext for tracing the service call.
   * @return executed rest operation containing response from server.
   * @throws AzureBlobFileSystemException if rest operation or response parsing fails.
   */
  public AbfsRestOperation listPath(final String relativePath, final boolean recursive,
      final int listMaxResults, final String continuation, TracingContext tracingContext)
      throws IOException {
    return listPath(relativePath, recursive, listMaxResults, continuation, tracingContext, true);
  }

  public AbfsRestOperation listPath(final String relativePath, final boolean recursive,
      final int listMaxResults, final String continuation, TracingContext tracingContext,
      boolean is404CheckRequired) throws AzureBlobFileSystemException {
    final List<AbfsHttpHeader> requestHeaders = createDefaultHeaders();

    AbfsUriQueryBuilder abfsUriQueryBuilder = createDefaultUriQueryBuilder();
    abfsUriQueryBuilder.addQuery(QUERY_PARAM_RESTYPE, CONTAINER);
    abfsUriQueryBuilder.addQuery(QUERY_PARAM_COMP, LIST);
    abfsUriQueryBuilder.addQuery(QUERY_PARAM_INCLUDE, METADATA);
    abfsUriQueryBuilder.addQuery(QUERY_PARAM_PREFIX, getDirectoryQueryParameter(relativePath));
    abfsUriQueryBuilder.addQuery(QUERY_PARAM_MARKER, continuation);
    if (!recursive) {
      abfsUriQueryBuilder.addQuery(QUERY_PARAM_DELIMITER, FORWARD_SLASH);
    }
    abfsUriQueryBuilder.addQuery(QUERY_PARAM_MAX_RESULTS, String.valueOf(listMaxResults));
    appendSASTokenToQuery(relativePath, SASTokenProvider.FIXED_SAS_STORE_OPERATION, abfsUriQueryBuilder);

    final URL url = createRequestUrl(abfsUriQueryBuilder.toString());
    final AbfsRestOperation op = getAbfsRestOperation(
        AbfsRestOperationType.ListBlobs,
        HTTP_METHOD_GET,
        url,
        requestHeaders);

    op.execute(tracingContext);
    if (isEmptyListResults(op.getResult()) && is404CheckRequired) {
      // If the list operation returns no paths, we need to check if the path is a file.
      // If it is a file, we need to return the file in the list.
      // If it is a non-existing path, we need to throw a FileNotFoundException.
      if (relativePath.equals(ROOT_PATH)) {
        // Root Always exists as directory. It can be a empty listing.
        return op;
      }
      AbfsRestOperation pathStatus = this.getPathStatus(relativePath, tracingContext, null, false);
      BlobListResultSchema listResultSchema = getListResultSchemaFromPathStatus(relativePath, pathStatus);
      AbfsRestOperation listOp = getAbfsRestOperation(
          AbfsRestOperationType.ListBlobs,
          HTTP_METHOD_GET,
          url,
          requestHeaders);
      listOp.hardSetGetListStatusResult(HTTP_OK, listResultSchema);
      return listOp;
    }
    return op;
  }

  /**
   * Get Rest Operation for API
   * <a href="../../../../site/markdown/blobEndpoint.md#put-blob">Put Blob</a>.
   * Creates a file or directory(marker file) at specified path.
   * @param path of the directory to be created.
   * @param tracingContext for tracing the service call.
   * @return executed rest operation containing response from server.
   * @throws AzureBlobFileSystemException if rest operation fails.
   */
  @Override
  public AbfsRestOperation createPath(final String path,
      final boolean isFile,
      final boolean overwrite,
      final AzureBlobFileSystemStore.Permissions permissions,
      final boolean isAppendBlob,
      final String eTag,
      final ContextEncryptionAdapter contextEncryptionAdapter,
      final TracingContext tracingContext) throws AzureBlobFileSystemException {
    return createPath(path, isFile, overwrite, permissions, isAppendBlob, eTag,
        contextEncryptionAdapter, tracingContext, false);
  }

  /**
   * Get Rest Operation for API
   * <a href="https://learn.microsoft.com/en-us/rest/api/storageservices/put-blob">Put Blob</a>.
   * Creates a file or directory (marker file) at the specified path.
   *
   * @param path the path of the directory to be created.
   * @param isFile whether the path is a file.
   * @param overwrite whether to overwrite if the path already exists.
   * @param permissions the permissions to set on the path.
   * @param isAppendBlob whether the path is an append blob.
   * @param eTag the eTag of the path.
   * @param contextEncryptionAdapter the context encryption adapter.
   * @param tracingContext the tracing context.
<<<<<<< HEAD
   * @param isCreateCalledFromMarkers whether the create is called from markers.
=======
   * @param skipMarkerCreation whether the create is called from markers.
>>>>>>> 0a3d699c
   * @return the executed rest operation containing the response from the server.
   * @throws AzureBlobFileSystemException if the rest operation fails.
   */
  public AbfsRestOperation createPath(final String path,
      final boolean isFile,
      final boolean overwrite,
      final AzureBlobFileSystemStore.Permissions permissions,
      final boolean isAppendBlob,
      final String eTag,
      final ContextEncryptionAdapter contextEncryptionAdapter,
      final TracingContext tracingContext,
<<<<<<< HEAD
      boolean isCreateCalledFromMarkers) throws AzureBlobFileSystemException {
    final List<AbfsHttpHeader> requestHeaders = createDefaultHeaders();
    if (!getIsNamespaceEnabled() && !isCreateCalledFromMarkers) {
      AbfsHttpOperation op1Result = null;
      try {
        op1Result = getPathStatus(path, tracingContext,
            null, true).getResult();
      } catch (AbfsRestOperationException ex) {
        if (ex.getStatusCode() == HTTP_NOT_FOUND) {
          LOG.debug("No directory/path found: {}", path);
        } else {
          LOG.debug("Failed to get path status for: {}", path, ex);
          throw ex;
        }
      }
      if (op1Result != null) {
        boolean isDir = checkIsDir(op1Result);
        if (isFile == isDir) {
          throw new AbfsRestOperationException(HTTP_CONFLICT,
              AzureServiceErrorCode.PATH_CONFLICT.getErrorCode(),
              PATH_EXISTS,
              null);
=======
      boolean skipMarkerCreation) throws AzureBlobFileSystemException {
    final List<AbfsHttpHeader> requestHeaders = createDefaultHeaders();
    if (!getIsNamespaceEnabled() && !skipMarkerCreation) {
      AbfsRestOperation listPathOp = listPath(path, false, 1, null,
          tracingContext, false);
      AbfsHttpOperation listPathResult = listPathOp != null ? listPathOp.getResult() : null;
      if (listPathResult != null) {
        // Determine if the path is a directory by checking if the list result schema has any paths
        boolean isDir = !listPathResult.getListResultSchema().paths().isEmpty();

        // Log the result of the directory check
        LOG.debug("Path {} is a directory: {}", path, isDir);

        // If the path is already a  directory, and we are doing a mkdir again, just return.
        if (!isFile && isDir) {
          return listPathOp;
        } else if (!isFile) {
          try {
            AbfsRestOperation directoryOp = checkDirectoryPathExists(path, tracingContext);
            if (directoryOp != null) {
              return directoryOp;
            }
          } catch (AzureBlobFileSystemException ex) {
            LOG.error("Error checking directory path {} existence: {}", path, ex.getMessage());
            throw ex;
          }
        }
        // If the path is a directory, and we are creating a file, throw a PathConflictException
        if (isFile && isDir) {
          LOG.debug(
              "Throwing PathConflictException as the path {} is a directory and a file is being created.", path);
          throw new PathConflictException(HTTP_CONFLICT,
              AzureServiceErrorCode.PATH_CONFLICT.getErrorCode(),
              PATH_EXISTS,
              true);
>>>>>>> 0a3d699c
        }
      }
      Path parentPath = new Path(path).getParent();
      if (parentPath != null && !parentPath.isRoot()) {
        createMarkers(parentPath, overwrite, permissions, isAppendBlob, eTag,
            contextEncryptionAdapter, tracingContext);
      }
    }
    if (isFile) {
      addEncryptionKeyRequestHeaders(path, requestHeaders, true,
          contextEncryptionAdapter, tracingContext);
    } else {
      requestHeaders.add(new AbfsHttpHeader(X_MS_META_HDI_ISFOLDER, TRUE));
    }
    requestHeaders.add(new AbfsHttpHeader(CONTENT_LENGTH, ZERO));
    if (isAppendBlob) {
      requestHeaders.add(new AbfsHttpHeader(X_MS_BLOB_TYPE, APPEND_BLOB_TYPE));
    } else {
      requestHeaders.add(new AbfsHttpHeader(X_MS_BLOB_TYPE, BLOCK_BLOB_TYPE));
    }
    if (!overwrite) {
<<<<<<< HEAD
      requestHeaders.add(new AbfsHttpHeader(IF_NONE_MATCH, AbfsHttpConstants.STAR));
    }
    if (eTag != null && !eTag.isEmpty()) {
      requestHeaders.add(new AbfsHttpHeader(HttpHeaderConfigurations.IF_MATCH, eTag));
=======
      requestHeaders.add(new AbfsHttpHeader(IF_NONE_MATCH, STAR));
    }
    if (eTag != null && !eTag.isEmpty()) {
      requestHeaders.add(new AbfsHttpHeader(IF_MATCH, eTag));
>>>>>>> 0a3d699c
    }

    final AbfsUriQueryBuilder abfsUriQueryBuilder = createDefaultUriQueryBuilder();
    appendSASTokenToQuery(path, SASTokenProvider.FIXED_SAS_STORE_OPERATION, abfsUriQueryBuilder);

    final URL url = createRequestUrl(path, abfsUriQueryBuilder.toString());
    final AbfsRestOperation op = getAbfsRestOperation(
        AbfsRestOperationType.PutBlob,
        HTTP_METHOD_PUT, url, requestHeaders);
<<<<<<< HEAD
    try {
      op.execute(tracingContext);
    } catch (AzureBlobFileSystemException ex) {
      // If we have no HTTP response, throw the original exception.
      if (!op.hasResult()) {
        throw ex;
      }
      if (!isFile && op.getResult().getStatusCode() == HTTP_CONFLICT) {
        // This ensures that we don't throw ex only for existing directory but if a blob exists we throw exception.
        AbfsHttpOperation opResult = null;
        try {
          opResult = this.getPathStatus(path, true, tracingContext, null).getResult();
        } catch (AbfsRestOperationException e) {
          if (opResult != null) {
            LOG.debug("Failed to get path status for: {} during blob type check", path, e);
            throw e;
          }
        }
        if (opResult != null && checkIsDir(opResult)) {
          return op;
        }
      }
      throw ex;
    }
    return op;
  }

=======
    op.execute(tracingContext);
    return op;
  }

  /**
   * Checks the status of the path to determine if it exists and whether it is a file or directory.
   * Throws an exception if the path exists as a file.
   *
   * @param path the path to check
   * @param tracingContext the tracing context
   * @return the AbfsRestOperation if the path exists and is a directory, null otherwise
   * @throws AbfsRestOperationException if the path exists as a file
   */
  private AbfsRestOperation checkDirectoryPathExists(final String path,
      final TracingContext tracingContext) throws AzureBlobFileSystemException {
    // If the call is to create a directory, there are 3 possible cases:
    // a) a file exists at that path
    // b) an empty directory exists
    // c) the path does not exist.
    AbfsRestOperation getPathStatusOp = null;
    try {
      // GetPathStatus call to check if path already exists.
      getPathStatusOp = getPathStatus(path, tracingContext, null, false);
    } catch (AbfsRestOperationException ex) {
      // If path does not exist, go ahead with marker creation.
      if (ex.getStatusCode() != HTTP_NOT_FOUND) {
        throw ex;
      }
    }
    if (getPathStatusOp != null) {
      // If path exists and is a directory, return.
      boolean isDirectory = checkIsDir(getPathStatusOp.getResult());
      if (isDirectory) {
        return getPathStatusOp;
      } else {
        // This indicates path exists as a file, hence throw conflict.
        throw new AbfsRestOperationException(HTTP_CONFLICT,
            AzureServiceErrorCode.PATH_CONFLICT.getErrorCode(),
            PATH_EXISTS,
            null);
      }
    }
    return null;
  }


>>>>>>> 0a3d699c
  /**
   *  Creates marker blobs for the parent directories of the specified path.
   *
   * @param path The path for which parent directories need to be created.
   * @param overwrite A flag indicating whether existing directories should be overwritten.
   * @param permissions The permissions to be set for the created directories.
   * @param isAppendBlob A flag indicating whether the created blob should be of type APPEND_BLOB.
   * @param eTag The eTag to be matched for conditional requests.
   * @param contextEncryptionAdapter The encryption adapter for context encryption.
   * @param tracingContext The tracing context for the operation.
   * @throws AzureBlobFileSystemException If the creation of any parent directory fails.
   */
  private void createMarkers(final Path path,
      final boolean overwrite,
      final AzureBlobFileSystemStore.Permissions permissions,
      final boolean isAppendBlob,
      final String eTag,
      final ContextEncryptionAdapter contextEncryptionAdapter,
      final TracingContext tracingContext) throws AzureBlobFileSystemException {
    ArrayList<Path> keysToCreateAsFolder = new ArrayList<>();
    checkParentChainForFile(path, tracingContext,
        keysToCreateAsFolder);
    for (Path pathToCreate : keysToCreateAsFolder) {
      createPath(pathToCreate.toUri().getPath(), false, overwrite, permissions,
          isAppendBlob, eTag, contextEncryptionAdapter, tracingContext, true);
    }
  }

  /**
   * Checks for the entire parent hierarchy and returns if any directory exists and
   * throws an exception if any file exists.
   * @param path path to check the hierarchy for.
   * @param tracingContext the tracingcontext.
   */
  private void checkParentChainForFile(Path path, TracingContext tracingContext,
      List<Path> keysToCreateAsFolder) throws AzureBlobFileSystemException {
    AbfsHttpOperation opResult = null;
    Path current = path;
    do {
      try {
        opResult = getPathStatus(current.toUri().getPath(),
            tracingContext, null, false).getResult();
      } catch (AbfsRestOperationException ex) {
        if (ex.getStatusCode() == HTTP_NOT_FOUND) {
          LOG.debug("No explicit directory/path found: {}", current);
        } else {
          LOG.debug("Exception occurred while getting path status: {}", current, ex);
          throw ex;
        }
      }
      boolean isDirectory = opResult != null && checkIsDir(opResult);
      if (opResult != null && !isDirectory) {
        throw new AbfsRestOperationException(HTTP_CONFLICT,
            AzureServiceErrorCode.PATH_CONFLICT.getErrorCode(),
            PATH_EXISTS,
            null);
      }
      if (isDirectory) {
        return;
      }
      keysToCreateAsFolder.add(current);
      current = current.getParent();
    } while (current != null && !current.isRoot());
<<<<<<< HEAD
=======
  }

  /**
   * Conditionally creates or overwrites a file at the specified relative path.
   * This method ensures that the file is created or overwritten based on the provided parameters.
   *
   * @param relativePath The relative path of the file to be created or overwritten.
   * @param statistics The file system statistics to be updated.
   * @param permissions The permissions to be set on the file.
   * @param isAppendBlob Specifies if the file is an append blob.
   * @param contextEncryptionAdapter The encryption context adapter for handling encryption.
   * @param tracingContext The tracing context for tracking the operation.
   * @return An AbfsRestOperation object containing the result of the operation.
   * @throws IOException If an I/O error occurs during the operation.
   */
  public AbfsRestOperation conditionalCreateOverwriteFile(final String relativePath,
      final FileSystem.Statistics statistics,
      final AzureBlobFileSystemStore.Permissions permissions,
      final boolean isAppendBlob,
      final ContextEncryptionAdapter contextEncryptionAdapter,
      final TracingContext tracingContext) throws IOException {
    AbfsRestOperation op = null;
    try {
      // Trigger a create with overwrite=false first so that eTag fetch can be
      // avoided for cases when no pre-existing file is present (major portion
      // of create file traffic falls into the case of no pre-existing file).
      op = createPath(relativePath, true, false, permissions,
          isAppendBlob, null, contextEncryptionAdapter, tracingContext);
    } catch (PathConflictException e) {
      // Path already exists as a directory and hence we throw conflict exception.
      if (e.isDirectory()) {
        throw new AbfsRestOperationException(HTTP_CONFLICT,
            AzureServiceErrorCode.PATH_CONFLICT.getErrorCode(),
            PATH_EXISTS,
            null);
      }
    } catch (AbfsRestOperationException e) {
      if (e.getStatusCode() == HTTP_CONFLICT) {
        // File pre-exists, fetch eTag
        try {
          op = getPathStatus(relativePath, tracingContext, null, false);
        } catch (AbfsRestOperationException ex) {
          if (ex.getStatusCode() == HTTP_NOT_FOUND) {
            // Is a parallel access case, as file which was found to be
            // present went missing by this request.
            throw new ConcurrentWriteOperationDetectedException(
                "Parallel access to the create path detected. Failing request "
                    + "to honor single writer semantics");
          } else {
            throw ex;
          }
        }

        // If present as an explicit empty directory, we should throw conflict exception.
        boolean isDir = checkIsDir(op.getResult());
        if (isDir) {
          throw new AbfsRestOperationException(HTTP_CONFLICT,
              AzureServiceErrorCode.PATH_CONFLICT.getErrorCode(),
              PATH_EXISTS,
              null);
        }

        String eTag = extractEtagHeader(op.getResult());

        try {
          // overwrite only if eTag matches with the file properties fetched before
          op = createPath(relativePath, true, true, permissions,
              isAppendBlob, eTag, contextEncryptionAdapter, tracingContext, true);
        } catch (AbfsRestOperationException ex) {
          if (ex.getStatusCode() == HTTP_PRECON_FAILED) {
            // Is a parallel access case, as file with eTag was just queried
            // and precondition failure can happen only when another file with
            // different etag got created.
            throw new ConcurrentWriteOperationDetectedException(
                "Parallel access to the create path detected. Failing request "
                    + "to honor single writer semantics");
          } else {
            throw ex;
          }
        }
      } else {
        throw e;
      }
    }
    return op;
>>>>>>> 0a3d699c
  }

  /**
   * Get Rest Operation for API
   * <a href="../../../../site/markdown/blobEndpoint.md#lease-blob">Lease Blob</a>.
   * @param path on which lease has to be acquired.
   * @param duration for which lease has to be acquired.
   * @param tracingContext for tracing the service call.
   * @return executed rest operation containing response from server.
   * @throws AzureBlobFileSystemException if rest operation fails.
   */
  @Override
  public AbfsRestOperation acquireLease(final String path, final int duration,
      TracingContext tracingContext) throws AzureBlobFileSystemException {
    final List<AbfsHttpHeader> requestHeaders = createDefaultHeaders();
    requestHeaders.add(new AbfsHttpHeader(X_MS_LEASE_ACTION, ACQUIRE_LEASE_ACTION));
    requestHeaders.add(new AbfsHttpHeader(X_MS_LEASE_DURATION, Integer.toString(duration)));
    requestHeaders.add(new AbfsHttpHeader(X_MS_PROPOSED_LEASE_ID, UUID.randomUUID().toString()));

    final AbfsUriQueryBuilder abfsUriQueryBuilder = createDefaultUriQueryBuilder();
    abfsUriQueryBuilder.addQuery(QUERY_PARAM_COMP, LEASE);
    appendSASTokenToQuery(path, SASTokenProvider.FIXED_SAS_STORE_OPERATION, abfsUriQueryBuilder);

    final URL url = createRequestUrl(path, abfsUriQueryBuilder.toString());
    final AbfsRestOperation op = getAbfsRestOperation(
        AbfsRestOperationType.LeaseBlob,
        HTTP_METHOD_PUT, url, requestHeaders);
    op.execute(tracingContext);
    return op;
  }

  /**
   * Get Rest Operation for API
   * <a href="../../../../site/markdown/blobEndpoint.md#lease-blob">Lease Blob</a>.
   * @param path on which lease has to be renewed.
   * @param leaseId of the lease to be renewed.
   * @param tracingContext for tracing the service call.
   * @return executed rest operation containing response from server.
   * @throws AzureBlobFileSystemException if rest operation fails.
   */
  @Override
  public AbfsRestOperation renewLease(final String path, final String leaseId,
      TracingContext tracingContext) throws AzureBlobFileSystemException {
    final List<AbfsHttpHeader> requestHeaders = createDefaultHeaders();
    requestHeaders.add(new AbfsHttpHeader(X_MS_LEASE_ACTION, RENEW_LEASE_ACTION));
    requestHeaders.add(new AbfsHttpHeader(X_MS_LEASE_ID, leaseId));

    final AbfsUriQueryBuilder abfsUriQueryBuilder = createDefaultUriQueryBuilder();
    abfsUriQueryBuilder.addQuery(QUERY_PARAM_COMP, LEASE);
    appendSASTokenToQuery(path, SASTokenProvider.FIXED_SAS_STORE_OPERATION, abfsUriQueryBuilder);

    final URL url = createRequestUrl(path, abfsUriQueryBuilder.toString());
    final AbfsRestOperation op = getAbfsRestOperation(
        AbfsRestOperationType.LeaseBlob,
        HTTP_METHOD_PUT, url, requestHeaders);
    op.execute(tracingContext);
    return op;
  }

  /**
   * Get Rest Operation for API
   * <a href="../../../../site/markdown/blobEndpoint.md#lease-blob">Lease Blob</a>.
   * @param path on which lease has to be released.
   * @param leaseId of the lease to be released.
   * @param tracingContext for tracing the service call.
   * @return executed rest operation containing response from server.
   * @throws AzureBlobFileSystemException if rest operation fails.
   */
  @Override
  public AbfsRestOperation releaseLease(final String path, final String leaseId,
      TracingContext tracingContext) throws AzureBlobFileSystemException {
    final List<AbfsHttpHeader> requestHeaders = createDefaultHeaders();
    requestHeaders.add(new AbfsHttpHeader(X_MS_LEASE_ACTION, RELEASE_LEASE_ACTION));
    requestHeaders.add(new AbfsHttpHeader(X_MS_LEASE_ID, leaseId));

    final AbfsUriQueryBuilder abfsUriQueryBuilder = createDefaultUriQueryBuilder();
    abfsUriQueryBuilder.addQuery(QUERY_PARAM_COMP, LEASE);
    appendSASTokenToQuery(path, SASTokenProvider.FIXED_SAS_STORE_OPERATION, abfsUriQueryBuilder);

    final URL url = createRequestUrl(path, abfsUriQueryBuilder.toString());
    final AbfsRestOperation op = getAbfsRestOperation(
        AbfsRestOperationType.LeaseBlob,
        HTTP_METHOD_PUT, url, requestHeaders);
    op.execute(tracingContext);
    return op;
  }

  /**
   * Get Rest Operation for API
   * <a href="../../../../site/markdown/blobEndpoint.md#lease-blob">Lease Blob</a>.
   * @param path on which lease has to be broken.
   * @param tracingContext for tracing the service call.
   * @return executed rest operation containing response from server.
   * @throws AzureBlobFileSystemException if rest operation fails.
   */
  @Override
  public AbfsRestOperation breakLease(final String path,
      TracingContext tracingContext) throws AzureBlobFileSystemException {
    final List<AbfsHttpHeader> requestHeaders = createDefaultHeaders();
    requestHeaders.add(new AbfsHttpHeader(X_MS_LEASE_ACTION, BREAK_LEASE_ACTION));
    requestHeaders.add(new AbfsHttpHeader(X_MS_LEASE_BREAK_PERIOD, DEFAULT_LEASE_BREAK_PERIOD));

    final AbfsUriQueryBuilder abfsUriQueryBuilder = createDefaultUriQueryBuilder();
    abfsUriQueryBuilder.addQuery(QUERY_PARAM_COMP, LEASE);
    appendSASTokenToQuery(path, SASTokenProvider.FIXED_SAS_STORE_OPERATION, abfsUriQueryBuilder);

    final URL url = createRequestUrl(path, abfsUriQueryBuilder.toString());
    final AbfsRestOperation op = getAbfsRestOperation(
        AbfsRestOperationType.LeaseBlob,
        HTTP_METHOD_PUT, url, requestHeaders);
    op.execute(tracingContext);
    return op;
  }

  /**
   * Get results for the rename operation.
   * @param source                    path to source file
   * @param destination               destination of rename.
   * @param continuation              continuation.
   * @param tracingContext            trace context
   * @param sourceEtag                etag of source file. may be null or empty
   * @param isMetadataIncompleteState was there a rename failure due to
   *                                  incomplete metadata state?
   * @param isNamespaceEnabled        whether namespace enabled account or not
   * @return result of rename operation
   * @throws IOException if rename operation fails.
   */
  @Override
  public AbfsClientRenameResult renamePath(final String source,
      final String destination,
      final String continuation,
      final TracingContext tracingContext,
      final String sourceEtag,
      final boolean isMetadataIncompleteState,
      final boolean isNamespaceEnabled) throws IOException {
    /**
     * TODO: [FnsOverBlob] To be implemented as part of rename-delete over blob endpoint work. <a href="https://issues.apache.org/jira/browse/HADOOP-19233">HADOOP-19233</a>.
     */
    throw new NotImplementedException("Rename operation on Blob endpoint yet to be implemented.");
  }

  /**
   * Get Rest Operation for API
   * <a href="../../../../site/markdown/blobEndpoint.md#put-block">Put Block</a>.
   * Uploads data to be appended to a file.
   * @param path to which data has to be appended.
   * @param buffer containing data to be appended.
   * @param reqParams containing parameters for append operation like offset, length etc.
   * @param cachedSasToken to be used for the authenticating operation.
   * @param contextEncryptionAdapter to provide encryption context.
   * @param tracingContext for tracing the service call.
   * @return executed rest operation containing response from server.
   * @throws AzureBlobFileSystemException if rest operation fails.
   */
  @Override
  public AbfsRestOperation append(final String path,
      final byte[] buffer,
      final AppendRequestParameters reqParams,
      final String cachedSasToken,
      final ContextEncryptionAdapter contextEncryptionAdapter,
      final TracingContext tracingContext) throws AzureBlobFileSystemException {
    final List<AbfsHttpHeader> requestHeaders = createDefaultHeaders();
    addEncryptionKeyRequestHeaders(path, requestHeaders, false,
        contextEncryptionAdapter, tracingContext);
    requestHeaders.add(new AbfsHttpHeader(CONTENT_LENGTH, String.valueOf(buffer.length)));
    if (reqParams.getLeaseId() != null) {
      requestHeaders.add(new AbfsHttpHeader(X_MS_LEASE_ID, reqParams.getLeaseId()));
    }
    if (reqParams.isExpectHeaderEnabled()) {
      requestHeaders.add(new AbfsHttpHeader(EXPECT, HUNDRED_CONTINUE));
    }
    if (isChecksumValidationEnabled()) {
      addCheckSumHeaderForWrite(requestHeaders, reqParams, buffer);
    }
    if (reqParams.isRetryDueToExpect()) {
      String userAgentRetry = getUserAgent();
      userAgentRetry = userAgentRetry.replace(HUNDRED_CONTINUE_USER_AGENT, EMPTY_STRING);
      requestHeaders.removeIf(header -> header.getName().equalsIgnoreCase(USER_AGENT));
      requestHeaders.add(new AbfsHttpHeader(USER_AGENT, userAgentRetry));
    }

    final AbfsUriQueryBuilder abfsUriQueryBuilder = createDefaultUriQueryBuilder();
    abfsUriQueryBuilder.addQuery(QUERY_PARAM_COMP, BLOCK);
    abfsUriQueryBuilder.addQuery(QUERY_PARAM_BLOCKID, reqParams.getBlockId());

    String sasTokenForReuse = appendSASTokenToQuery(path, SASTokenProvider.FIXED_SAS_STORE_OPERATION,
        abfsUriQueryBuilder, cachedSasToken);

    final URL url = createRequestUrl(path, abfsUriQueryBuilder.toString());
    final AbfsRestOperation op = getAbfsRestOperation(
        AbfsRestOperationType.PutBlock,
        HTTP_METHOD_PUT, url, requestHeaders,
        buffer, reqParams.getoffset(), reqParams.getLength(),
        sasTokenForReuse);

    try {
      op.execute(tracingContext);
    } catch (AbfsRestOperationException e) {
      /*
         If the http response code indicates a user error we retry
         the same append request with expect header being disabled.
         When "100-continue" header is enabled but a non Http 100 response comes,
         the response message might not get set correctly by the server.
         So, this handling is to avoid breaking of backward compatibility
         if someone has taken dependency on the exception message,
         which is created using the error string present in the response header.
      */
      int responseStatusCode = e.getStatusCode();
      if (checkUserError(responseStatusCode) && reqParams.isExpectHeaderEnabled()) {
        LOG.debug("User error, retrying without 100 continue enabled for the given path {}", path);
        reqParams.setExpectHeaderEnabled(false);
        reqParams.setRetryDueToExpect(true);
        return this.append(path, buffer, reqParams, cachedSasToken,
            contextEncryptionAdapter, tracingContext);
      }
      // If we have no HTTP response, throw the original exception.
      if (!op.hasResult()) {
        throw e;
      }

      if (isMd5ChecksumError(e)) {
        throw new AbfsInvalidChecksumException(e);
      }

      throw e;
    }
    catch (AzureBlobFileSystemException e) {
      // Any server side issue will be returned as AbfsRestOperationException and will be handled above.
      LOG.debug("Append request failed with non server issues for path: {}, offset: {}, position: {}",
          path, reqParams.getoffset(), reqParams.getPosition());
      throw e;
    }
    return op;
  }

  /**
   * Appends a block to an append blob.
   * <a href="../../../../site/markdown/blobEndpoint.md#append-block">Append Block</a>.
   *
   * @param path the path of the append blob.
   * @param requestParameters the parameters for the append request.
   * @param data the data to be appended.
   * @param tracingContext the tracing context.
   * @return the executed rest operation containing the response from the server.
   * @throws AzureBlobFileSystemException if the rest operation fails.
   */
  public AbfsRestOperation appendBlock(final String path,
      AppendRequestParameters requestParameters,
      final byte[] data,
      final TracingContext tracingContext) throws AzureBlobFileSystemException {
    final List<AbfsHttpHeader> requestHeaders = createDefaultHeaders();
    requestHeaders.add(new AbfsHttpHeader(CONTENT_LENGTH, String.valueOf(data.length)));
    requestHeaders.add(new AbfsHttpHeader(X_MS_BLOB_TYPE, APPEND_BLOB_TYPE));
    if (requestParameters.getLeaseId() != null) {
      requestHeaders.add(new AbfsHttpHeader(X_MS_LEASE_ID, requestParameters.getLeaseId()));
    }
    final AbfsUriQueryBuilder abfsUriQueryBuilder = createDefaultUriQueryBuilder();
    abfsUriQueryBuilder.addQuery(QUERY_PARAM_COMP, APPEND_BLOCK);
    String sasTokenForReuse = appendSASTokenToQuery(path, SASTokenProvider.FIXED_SAS_STORE_OPERATION, abfsUriQueryBuilder);

    final URL url = createRequestUrl(path, abfsUriQueryBuilder.toString());
    final AbfsRestOperation op = getAbfsRestOperation(
        AbfsRestOperationType.AppendBlock,
        HTTP_METHOD_PUT,
        url,
        requestHeaders,
        data,
        requestParameters.getoffset(),
        requestParameters.getLength(),
        sasTokenForReuse);

    try {
      op.execute(tracingContext);
    } catch (AzureBlobFileSystemException ex) {
      LOG.debug("Exception occurred during append block operation for path: {}", path, ex);
      // If we have no HTTP response, throw the original exception.
      if (!op.hasResult()) {
        throw ex;
      }
      throw ex;
    }
    return op;
  }

  /**
   * Blob Endpoint needs blockIds to flush the data.
   * This method is not supported on Blob Endpoint.
   * @param path on which data has to be flushed.
   * @param position to which data has to be flushed.
   * @param retainUncommittedData whether to retain uncommitted data after flush.
   * @param isClose specify if this is the last flush to the file.
   * @param cachedSasToken to be used for the authenticating operation.
   * @param leaseId if there is an active lease on the path.
   * @param contextEncryptionAdapter to provide encryption context.
   * @param tracingContext for tracing the server calls.
   * @return exception as this operation is not supported on Blob Endpoint.
   * @throws UnsupportedOperationException always.
   */
  @Override
  public AbfsRestOperation flush(final String path,
      final long position,
      final boolean retainUncommittedData,
      final boolean isClose,
      final String cachedSasToken,
      final String leaseId,
      final ContextEncryptionAdapter contextEncryptionAdapter,
      final TracingContext tracingContext) throws AzureBlobFileSystemException {
    throw new UnsupportedOperationException(
        "Flush without blockIds not supported on Blob Endpoint");
  }

  /**
   * Get Rest Operation for API
   * <a href="../../../../site/markdown/blobEndpoint.md#put-block-list">Put Block List</a>.
   * The flush operation to commit the blocks.
   * @param buffer This has the xml in byte format with the blockIds to be flushed.
   * @param path The path to flush the data to.
   * @param isClose True when the stream is closed.
   * @param cachedSasToken The cachedSasToken if available.
   * @param leaseId The leaseId of the blob if available.
   * @param eTag The etag of the blob.
   * @param contextEncryptionAdapter to provide encryption context.
   * @param tracingContext for tracing the service call.
   * @return executed rest operation containing response from server.
   * @throws AzureBlobFileSystemException if rest operation fails.
   */
  @Override
  public AbfsRestOperation flush(byte[] buffer,
      final String path,
      boolean isClose,
      final String cachedSasToken,
      final String leaseId,
      final String eTag,
      ContextEncryptionAdapter contextEncryptionAdapter,
      final TracingContext tracingContext) throws AzureBlobFileSystemException {
    final List<AbfsHttpHeader> requestHeaders = createDefaultHeaders();
    addEncryptionKeyRequestHeaders(path, requestHeaders, false,
        contextEncryptionAdapter, tracingContext);
    requestHeaders.add(new AbfsHttpHeader(CONTENT_LENGTH, String.valueOf(buffer.length)));
    requestHeaders.add(new AbfsHttpHeader(CONTENT_TYPE, APPLICATION_XML));
    requestHeaders.add(new AbfsHttpHeader(IF_MATCH, eTag));
    if (leaseId != null) {
      requestHeaders.add(new AbfsHttpHeader(X_MS_LEASE_ID, leaseId));
    }
    String md5Hash = computeMD5Hash(buffer, 0, buffer.length);
    requestHeaders.add(new AbfsHttpHeader(X_MS_BLOB_CONTENT_MD5, md5Hash));

    final AbfsUriQueryBuilder abfsUriQueryBuilder = createDefaultUriQueryBuilder();
    abfsUriQueryBuilder.addQuery(QUERY_PARAM_COMP, BLOCKLIST);
    abfsUriQueryBuilder.addQuery(QUERY_PARAM_CLOSE, String.valueOf(isClose));
    String sasTokenForReuse = appendSASTokenToQuery(path, SASTokenProvider.FIXED_SAS_STORE_OPERATION,
        abfsUriQueryBuilder, cachedSasToken);

    final URL url = createRequestUrl(path, abfsUriQueryBuilder.toString());
    final AbfsRestOperation op = getAbfsRestOperation(
        AbfsRestOperationType.PutBlockList,
        HTTP_METHOD_PUT, url, requestHeaders,
        buffer, 0, buffer.length,
        sasTokenForReuse);
    try {
      op.execute(tracingContext);
    } catch (AbfsRestOperationException ex) {
      // If 412 Condition Not Met error is seen on retry it means it's either a
      // parallel write case or the previous request has failed due to network
      // issue and flush has actually succeeded in the backend. If MD5 hash of
      // blockIds matches with what was set by previous request, it means the
      // previous request itself was successful, else request will fail with 412 itself.
      if (op.getRetryCount() >= 1 && ex.getStatusCode() == HTTP_PRECON_FAILED) {
        AbfsRestOperation op1 = getPathStatus(path, true, tracingContext,
            contextEncryptionAdapter);
        String metadataMd5 = op1.getResult().getResponseHeader(CONTENT_MD5);
        if (!md5Hash.equals(metadataMd5)) {
          throw ex;
        }
        return op;
      }
      throw ex;
    }
    return op;
  }

  /**
   * Get Rest Operation for API
   * <a href="../../../../site/markdown/blobEndpoint.md#set-blob-metadata">Set Blob Metadata</a>.
   * Set the properties of a file or directory.
   * @param path on which properties have to be set.
   * @param properties comma separated list of metadata key-value pairs.
   * @param tracingContext for tracing the service call.
   * @param contextEncryptionAdapter to provide encryption context.
   * @return executed rest operation containing response from server.
   * @throws AzureBlobFileSystemException if rest operation fails.
   */
  @Override
  public AbfsRestOperation setPathProperties(final String path,
      final Hashtable<String, String> properties,
      final TracingContext tracingContext,
      final ContextEncryptionAdapter contextEncryptionAdapter)
      throws AzureBlobFileSystemException {
    List<AbfsHttpHeader> requestHeaders = createDefaultHeaders();
    /*
     * Blob Endpoint supports Unicode characters but DFS Endpoint only allow ASCII.
     * To match the behavior across endpoints, driver throws exception if non-ASCII characters are found.
     */
    try {
      List<AbfsHttpHeader> metadataRequestHeaders = getMetadataHeadersList(properties);
      requestHeaders.addAll(metadataRequestHeaders);
    } catch (CharacterCodingException ex) {
      throw new InvalidAbfsRestOperationException(ex);
    }

    AbfsUriQueryBuilder abfsUriQueryBuilder = createDefaultUriQueryBuilder();
    abfsUriQueryBuilder.addQuery(QUERY_PARAM_COMP, METADATA);
    appendSASTokenToQuery(path, SASTokenProvider.FIXED_SAS_STORE_OPERATION, abfsUriQueryBuilder);

    final URL url = createRequestUrl(path, abfsUriQueryBuilder.toString());
    final AbfsRestOperation op = getAbfsRestOperation(
        AbfsRestOperationType.SetPathProperties,
        HTTP_METHOD_PUT, url, requestHeaders);
    try {
      op.execute(tracingContext);
    } catch (AbfsRestOperationException ex) {
      // If we have no HTTP response, throw the original exception.
      if (!op.hasResult()) {
        throw ex;
      }
      // This path could be present as an implicit directory in FNS.
      if (op.getResult().getStatusCode() == HTTP_NOT_FOUND && isNonEmptyListing(path, tracingContext)) {
        // Implicit path found, create a marker blob at this path and set properties.
        this.createPath(path, false, false, null, false, null,
            contextEncryptionAdapter, tracingContext, false);
        // Make sure hdi_isFolder is added to the list of properties to be set.
        boolean hdiIsFolderExists = properties.containsKey(XML_TAG_HDI_ISFOLDER);
        if (!hdiIsFolderExists) {
          properties.put(XML_TAG_HDI_ISFOLDER, TRUE);
        }
        return this.setPathProperties(path, properties, tracingContext, contextEncryptionAdapter);
      }
      throw ex;
    }
    return op;
  }

  /**
   * Get Rest Operation for API
   * <a href="../../../../site/markdown/blobEndpoint.md#get-blob-properties">Get Blob Properties</a>.
   * Get the properties of a file or directory.
   * @param path of which properties have to be fetched.
   * @param includeProperties to include user defined properties.
   * @param tracingContext for tracing the service call.
   * @param contextEncryptionAdapter to provide encryption context.
   * @return executed rest operation containing response from server.
   * @throws AzureBlobFileSystemException if rest operation fails.
   */
  @Override
  public AbfsRestOperation getPathStatus(final String path,
      final boolean includeProperties,
      final TracingContext tracingContext,
      final ContextEncryptionAdapter contextEncryptionAdapter)
      throws AzureBlobFileSystemException {
    return this.getPathStatus(path, tracingContext,
        contextEncryptionAdapter, true);

  }

  /**
   * Get Rest Operation for API
   * <a href="../../../../site/markdown/blobEndpoint.md#get-blob-properties">Get Blob Properties</a>.
   * Get the properties of a file or directory.
   * @param path of which properties have to be fetched.
   * @param tracingContext for tracing the service call.
   * @param contextEncryptionAdapter to provide encryption context.
   * @param isImplicitCheckRequired specify if implicit check is required.
   * @return executed rest operation containing response from server.
   * @throws AzureBlobFileSystemException if rest operation fails.
   */
  public AbfsRestOperation getPathStatus(final String path,
      final TracingContext tracingContext,
      final ContextEncryptionAdapter contextEncryptionAdapter,
      final boolean isImplicitCheckRequired)
      throws AzureBlobFileSystemException {
    final List<AbfsHttpHeader> requestHeaders = createDefaultHeaders();

    final AbfsUriQueryBuilder abfsUriQueryBuilder = createDefaultUriQueryBuilder();
    abfsUriQueryBuilder.addQuery(HttpQueryParams.QUERY_PARAM_UPN,
        String.valueOf(getAbfsConfiguration().isUpnUsed()));
    appendSASTokenToQuery(path, SASTokenProvider.FIXED_SAS_STORE_OPERATION,
        abfsUriQueryBuilder);

    final URL url = createRequestUrl(path, abfsUriQueryBuilder.toString());
    final AbfsRestOperation op = getAbfsRestOperation(
        AbfsRestOperationType.GetBlobProperties,
        HTTP_METHOD_HEAD, url, requestHeaders);
    try {
      op.execute(tracingContext);
    } catch (AzureBlobFileSystemException ex) {
      // If we have no HTTP response, throw the original exception.
      if (!op.hasResult()) {
        throw ex;
      }
      // This path could be present as an implicit directory in FNS.
      if (op.getResult().getStatusCode() == HTTP_NOT_FOUND
          && isImplicitCheckRequired && isNonEmptyListing(path, tracingContext)) {
        // Implicit path found.
        AbfsRestOperation successOp = getAbfsRestOperation(
            AbfsRestOperationType.GetPathStatus,
            HTTP_METHOD_HEAD, url, requestHeaders);
        successOp.hardSetGetFileStatusResult(HTTP_OK);
        return successOp;
      }
      if (op.getResult().getStatusCode() == HTTP_NOT_FOUND) {
        /*
         * Exception handling at AzureBlobFileSystem happens as per the error-code.
         * In case of HEAD call that gets 4XX status, error code is not parsed from the response.
         * Hence, we are throwing a new exception with error code and message.
         */
        throw new AbfsRestOperationException(HTTP_NOT_FOUND,
            AzureServiceErrorCode.BLOB_PATH_NOT_FOUND.getErrorCode(),
            ex.getMessage(), ex);
      }
      throw ex;
    }
    return op;
  }

  /**
   * Get Rest Operation for API
   * <a href="../../../../site/markdown/blobEndpoint.md#get-blob">Get Blob</a>.
   * Read the contents of the file at specified path
   * @param path of the file to be read.
   * @param position in the file from where data has to be read.
   * @param buffer to store the data read.
   * @param bufferOffset offset in the buffer to start storing the data.
   * @param bufferLength length of data to be read.
   * @param eTag to specify conditional headers.
   * @param cachedSasToken to be used for the authenticating operation.
   * @param contextEncryptionAdapter to provide encryption context.
   * @param tracingContext for tracing the service call.
   * @return executed rest operation containing response from server.
   * @throws AzureBlobFileSystemException if rest operation fails.
   */
  @Override
  public AbfsRestOperation read(final String path,
      final long position,
      final byte[] buffer,
      final int bufferOffset,
      final int bufferLength,
      final String eTag,
      final String cachedSasToken,
      final ContextEncryptionAdapter contextEncryptionAdapter,
      final TracingContext tracingContext) throws AzureBlobFileSystemException {
    final List<AbfsHttpHeader> requestHeaders = createDefaultHeaders();
    AbfsHttpHeader rangeHeader = new AbfsHttpHeader(RANGE, String.format(
        "bytes=%d-%d", position, position + bufferLength - 1));
    requestHeaders.add(rangeHeader);
    requestHeaders.add(new AbfsHttpHeader(IF_MATCH, eTag));

    // Add request header to fetch MD5 Hash of data returned by server.
    if (isChecksumValidationEnabled(requestHeaders, rangeHeader, bufferLength)) {
      requestHeaders.add(new AbfsHttpHeader(X_MS_RANGE_GET_CONTENT_MD5, TRUE));
    }

    final AbfsUriQueryBuilder abfsUriQueryBuilder = createDefaultUriQueryBuilder();
    String sasTokenForReuse = appendSASTokenToQuery(path, SASTokenProvider.FIXED_SAS_STORE_OPERATION,
        abfsUriQueryBuilder, cachedSasToken);

    URL url = createRequestUrl(path, abfsUriQueryBuilder.toString());
    final AbfsRestOperation op = getAbfsRestOperation(
        AbfsRestOperationType.GetBlob,
        HTTP_METHOD_GET, url, requestHeaders,
        buffer, bufferOffset, bufferLength,
        sasTokenForReuse);
    op.execute(tracingContext);

    // Verify the MD5 hash returned by server holds valid on the data received.
    if (isChecksumValidationEnabled(requestHeaders, rangeHeader, bufferLength)) {
      verifyCheckSumForRead(buffer, op.getResult(), bufferOffset);
    }

    return op;
  }

  /**
   * Orchestration for delete operation to be implemented.
   * @param path to be deleted.
   * @param recursive if the path is a directory, delete recursively.
   * @param continuation to specify continuation token.
   * @param tracingContext for tracing the server calls.
   * @param isNamespaceEnabled specify if the namespace is enabled.
   * @return executed rest operation containing response from server.
   * @throws AzureBlobFileSystemException if rest operation fails.
   */
  @Override
  public AbfsRestOperation deletePath(final String path,
      final boolean recursive,
      final String continuation,
      TracingContext tracingContext,
      final boolean isNamespaceEnabled) throws AzureBlobFileSystemException {
    // TODO: [FnsOverBlob][HADOOP-19233] To be implemented as part of rename-delete over blob endpoint work.
    throw new NotImplementedException("Delete operation on Blob endpoint will be implemented in future.");
  }

  /**
   * Set the owner of the file or directory.
   * Not supported for HNS-Disabled Accounts.
   * @param path on which owner has to be set.
   * @param owner to be set.
   * @param group to be set.
   * @param tracingContext for tracing the server calls.
   * @return exception as this operation is not supported on Blob Endpoint.
   * @throws UnsupportedOperationException always.
   */
  @Override
  public AbfsRestOperation setOwner(final String path,
      final String owner,
      final String group,
      final TracingContext tracingContext) throws AzureBlobFileSystemException {
    throw new UnsupportedOperationException(
        "SetOwner operation is only supported on HNS enabled Accounts.");
  }

  /**
   * Set the permission of the file or directory.
   * Not supported for HNS-Disabled Accounts.
   * @param path on which permission has to be set.
   * @param permission to be set.
   * @param tracingContext for tracing the server calls.
   * @return exception as this operation is not supported on Blob Endpoint.
   * @throws UnsupportedOperationException always.
   */
  @Override
  public AbfsRestOperation setPermission(final String path,
      final String permission,
      final TracingContext tracingContext) throws AzureBlobFileSystemException {
    throw new UnsupportedOperationException(
        "SetPermission operation is only supported on HNS enabled Accounts.");
  }

  /**
   * Set the ACL of the file or directory.
   * Not supported for HNS-Disabled Accounts.
   * @param path on which ACL has to be set.
   * @param aclSpecString to be set.
   * @param eTag to specify conditional headers. Set only if etag matches.
   * @param tracingContext for tracing the server calls.
   * @return exception as this operation is not supported on Blob Endpoint.
   * @throws UnsupportedOperationException always.
   */
  @Override
  public AbfsRestOperation setAcl(final String path,
      final String aclSpecString,
      final String eTag,
      final TracingContext tracingContext) throws AzureBlobFileSystemException {
    throw new UnsupportedOperationException(
        "SetAcl operation is only supported on HNS enabled Accounts.");
  }

  /**
   * Get the ACL of the file or directory.
   * Not supported for HNS-Disabled Accounts.
   * @param path of which properties have to be fetched.
   * @param useUPN whether to use UPN with rest operation.
   * @param tracingContext for tracing the server calls.
   * @return exception as this operation is not supported on Blob Endpoint.
   * @throws UnsupportedOperationException always.
   */
  @Override
  public AbfsRestOperation getAclStatus(final String path,
      final boolean useUPN,
      TracingContext tracingContext) throws AzureBlobFileSystemException {
    throw new UnsupportedOperationException(
        "GetAclStatus operation is only supported on HNS enabled Accounts.");
  }

  /**
   * Check the access of the file or directory.
   * Not supported for HNS-Disabled Accounts.
   * @param path  Path for which access check needs to be performed
   * @param rwx   The permission to be checked on the path
   * @param tracingContext Tracks identifiers for request header
   * @return exception as this operation is not supported on Blob Endpoint.
   * @throws UnsupportedOperationException always.
   */
  @Override
  public AbfsRestOperation checkAccess(String path,
      String rwx,
      TracingContext tracingContext) throws AzureBlobFileSystemException {
    throw new UnsupportedOperationException(
        "CheckAccess operation is only supported on HNS enabled Accounts.");
  }

  /**
   * Get Rest Operation for API
   * <a href="../../../../site/markdown/blobEndpoint.md#get-block-list">Get Block List</a>.
   * Get the list of committed block ids of the blob.
   * @param path The path to get the list of blockId's.
   * @param tracingContext for tracing the service call.
   * @return executed rest operation containing response from server.
   * @throws AzureBlobFileSystemException if rest operation fails.
   */
  public AbfsRestOperation getBlockList(final String path,
      TracingContext tracingContext) throws AzureBlobFileSystemException {
    final List<AbfsHttpHeader> requestHeaders = createDefaultHeaders();

    final AbfsUriQueryBuilder abfsUriQueryBuilder = createDefaultUriQueryBuilder();
    String operation = SASTokenProvider.FIXED_SAS_STORE_OPERATION;
    appendSASTokenToQuery(path, operation, abfsUriQueryBuilder);

    abfsUriQueryBuilder.addQuery(QUERY_PARAM_COMP, BLOCKLIST);
    abfsUriQueryBuilder.addQuery(QUERY_PARAM_BLOCKLISTTYPE, BLOCK_TYPE_COMMITTED);
    final URL url = createRequestUrl(path, abfsUriQueryBuilder.toString());

    final AbfsRestOperation op = getAbfsRestOperation(
        AbfsRestOperationType.GetBlockList, HTTP_METHOD_GET, url,
        requestHeaders);
    op.execute(tracingContext);
    return op;
  }

  /**
   * Get Rest Operation for API
   * <a href="../../../../site/markdown/blobEndpoint.md#copy-blob">Copy Blob</a>.
   * This is an asynchronous API, it returns copyId and expects client
   * to poll the server on the destination and check the copy-progress.
   * @param sourceBlobPath path of source to be copied.
   * @param destinationBlobPath path of the destination.
   * @param srcLeaseId if source path has an active lease.
   * @param tracingContext for tracing the service call.
   * @return executed rest operation containing response from server.
   * This method owns the logic of triggering copyBlob API. The caller of this
   * method have to own the logic of polling the destination with the copyId
   * returned in the response from this method.
   * @throws AzureBlobFileSystemException if rest operation fails.
   */
  public AbfsRestOperation copyBlob(Path sourceBlobPath,
      Path destinationBlobPath,
      final String srcLeaseId,
      TracingContext tracingContext) throws AzureBlobFileSystemException {
    AbfsUriQueryBuilder abfsUriQueryBuilderDst = createDefaultUriQueryBuilder();
    AbfsUriQueryBuilder abfsUriQueryBuilderSrc = new AbfsUriQueryBuilder();
    String dstBlobRelativePath = destinationBlobPath.toUri().getPath();
    String srcBlobRelativePath = sourceBlobPath.toUri().getPath();
    appendSASTokenToQuery(dstBlobRelativePath,
        SASTokenProvider.FIXED_SAS_STORE_OPERATION, abfsUriQueryBuilderDst);
    appendSASTokenToQuery(srcBlobRelativePath,
        SASTokenProvider.FIXED_SAS_STORE_OPERATION, abfsUriQueryBuilderSrc);
    final URL url = createRequestUrl(dstBlobRelativePath,
        abfsUriQueryBuilderDst.toString());
    final String sourcePathUrl = createRequestUrl(srcBlobRelativePath,
        abfsUriQueryBuilderSrc.toString()).toString();
    List<AbfsHttpHeader> requestHeaders = createDefaultHeaders();
    if (srcLeaseId != null) {
      requestHeaders.add(new AbfsHttpHeader(X_MS_SOURCE_LEASE_ID, srcLeaseId));
    }
    requestHeaders.add(new AbfsHttpHeader(X_MS_COPY_SOURCE, sourcePathUrl));
    requestHeaders.add(new AbfsHttpHeader(IF_NONE_MATCH, STAR));

    final AbfsRestOperation op = getAbfsRestOperation(AbfsRestOperationType.CopyBlob, HTTP_METHOD_PUT,
        url, requestHeaders);
    op.execute(tracingContext);
    return op;
  }

  /**
   * Get Rest Operation for API
   * <a href="../../../../site/markdown/blobEndpoint.md#delete-blob">Delete Blob</a>.
   * Deletes the blob at the given path.
   * @param blobPath path of the blob to be deleted.
   * @param leaseId if path has an active lease.
   * @param tracingContext for tracing the server calls.
   * @return executed rest operation containing response from server.
   * @throws AzureBlobFileSystemException if rest operation fails.
   */
  public AbfsRestOperation deleteBlobPath(final Path blobPath,
      final String leaseId,
      final TracingContext tracingContext) throws AzureBlobFileSystemException {
    AbfsUriQueryBuilder abfsUriQueryBuilder = createDefaultUriQueryBuilder();
    String blobRelativePath = blobPath.toUri().getPath();
    appendSASTokenToQuery(blobRelativePath,
        SASTokenProvider.FIXED_SAS_STORE_OPERATION, abfsUriQueryBuilder);
    final URL url = createRequestUrl(blobRelativePath, abfsUriQueryBuilder.toString());
    final List<AbfsHttpHeader> requestHeaders = createDefaultHeaders();
    if (leaseId != null) {
      requestHeaders.add(new AbfsHttpHeader(X_MS_LEASE_ID, leaseId));
    }
    final AbfsRestOperation op = getAbfsRestOperation(
        AbfsRestOperationType.DeleteBlob, HTTP_METHOD_DELETE, url,
        requestHeaders);
    op.execute(tracingContext);
    return op;
  }

  /**
   * Checks if the rest operation results indicate if the path is a directory.
   * @param result executed rest operation containing response from server.
   * @return True if the path is a directory, False otherwise.
   */
  @Override
  public boolean checkIsDir(AbfsHttpOperation result) {
    String resourceType = result.getResponseHeader(X_MS_META_HDI_ISFOLDER);
    return resourceType != null && resourceType.equals(TRUE);
  }

  /**
   * Returns true if the status code lies in the range of user error.
   * In the case of HTTP_CONFLICT for PutBlockList we fall back to DFS and hence
   * this retry handling is not needed.
   * @param responseStatusCode http response status code.
   * @return True or False.
   */
  @Override
  public boolean checkUserError(int responseStatusCode) {
    return (responseStatusCode >= HttpURLConnection.HTTP_BAD_REQUEST
        && responseStatusCode < HttpURLConnection.HTTP_INTERNAL_ERROR
        && responseStatusCode != HTTP_CONFLICT);
  }

  /**
   * Get the continuation token from the response from BLOB Endpoint Listing.
   * Continuation Token will be present in XML List response body.
   * @param result The response from the server.
   * @return The continuation token.
   */
  @Override
  public String getContinuationFromResponse(AbfsHttpOperation result) {
    BlobListResultSchema listResultSchema = (BlobListResultSchema) result.getListResultSchema();
    return listResultSchema.getNextMarker();
  }

  /**
   * Get the User-defined metadata on a path from response headers of
   * GetBlobProperties API on Blob Endpoint.
   * Blob Endpoint returns each metadata as a separate header.
   * @param result The response of GetBlobProperties call from the server.
   * @return Hashtable containing metadata key-value pairs.
   * @throws InvalidAbfsRestOperationException if parsing fails.
   */
  @Override
  public Hashtable<String, String> getXMSProperties(AbfsHttpOperation result)
      throws InvalidAbfsRestOperationException {
    Hashtable<String, String> properties = new Hashtable<>();
    Map<String, List<String>> responseHeaders = result.getResponseHeaders();
    for (Map.Entry<String, List<String>> entry : responseHeaders.entrySet()) {
      String name = entry.getKey();
      if (name != null && name.startsWith(X_MS_METADATA_PREFIX)) {
        String value;
        try {
          value = decodeMetadataAttribute(entry.getValue().get(0));
        } catch (UnsupportedEncodingException e) {
          throw new InvalidAbfsRestOperationException(e);
        }
        properties.put(name.substring(X_MS_METADATA_PREFIX.length()), value);
      }
    }
    return properties;
  }

  /**
   * Parse the XML response body returned by ListBlob API on Blob Endpoint.
   * @param stream InputStream contains the response from server.
   * @return BlobListResultSchema containing the list of entries.
   * @throws IOException if parsing fails.
   */
  @Override
  public ListResultSchema parseListPathResults(final InputStream stream) throws IOException {
    if (stream == null) {
      return null;
    }
    BlobListResultSchema listResultSchema;
    try {
      final SAXParser saxParser = saxParserThreadLocal.get();
      saxParser.reset();
      listResultSchema = new BlobListResultSchema();
      saxParser.parse(stream, new BlobListXmlParser(listResultSchema, getBaseUrl().toString()));
    } catch (SAXException | IOException e) {
      throw new RuntimeException(e);
    }

    return removeDuplicateEntries(listResultSchema);
  }

  /**
   * Parse the XML response body returned by GetBlockList API on Blob Endpoint.
   * @param stream InputStream contains the response from server.
   * @return List of blockIds.
   * @throws IOException if parsing fails.
   */
  @Override
  public List<String> parseBlockListResponse(final InputStream stream) throws IOException {
    List<String> blockIdList = new ArrayList<>();
    // Convert the input stream to a Document object

    try {
      DocumentBuilderFactory factory = DocumentBuilderFactory.newInstance();
      Document doc = factory.newDocumentBuilder().parse(stream);

      // Find the CommittedBlocks element and extract the list of block IDs
      NodeList committedBlocksList = doc.getElementsByTagName(
          XML_TAG_COMMITTED_BLOCKS);
      if (committedBlocksList.getLength() > 0) {
        Node committedBlocks = committedBlocksList.item(0);
        NodeList blockList = committedBlocks.getChildNodes();
        for (int i = 0; i < blockList.getLength(); i++) {
          Node block = blockList.item(i);
          if (block.getNodeName().equals(XML_TAG_BLOCK_NAME)) {
            NodeList nameList = block.getChildNodes();
            for (int j = 0; j < nameList.getLength(); j++) {
              Node name = nameList.item(j);
              if (name.getNodeName().equals(XML_TAG_NAME)) {
                String blockId = name.getTextContent();
                blockIdList.add(blockId);
              }
            }
          }
        }
      }
    } catch (ParserConfigurationException | SAXException e) {
      throw new IOException(e);
    }

    return blockIdList;
  }

  /**
   * Parse the XML response body returned by error stream for all blob endpoint APIs.
   * @param stream ErrorStream contains the response from server.
   * @return StorageErrorResponseSchema containing the error code and message.
   * @throws IOException if parsing fails.
   */
  @Override
  public StorageErrorResponseSchema processStorageErrorResponse(final InputStream stream) throws IOException {
    final String data = IOUtils.toString(stream, StandardCharsets.UTF_8);
    String storageErrorCode = EMPTY_STRING;
    String storageErrorMessage = EMPTY_STRING;
    String expectedAppendPos = EMPTY_STRING;
    int codeStartFirstInstance = data.indexOf(XML_TAG_BLOB_ERROR_CODE_START_XML);
    int codeEndFirstInstance = data.indexOf(XML_TAG_BLOB_ERROR_CODE_END_XML);
    if (codeEndFirstInstance != -1 && codeStartFirstInstance != -1) {
      storageErrorCode = data.substring(codeStartFirstInstance,
          codeEndFirstInstance).replace(XML_TAG_BLOB_ERROR_CODE_START_XML, "");
    }

    int msgStartFirstInstance = data.indexOf(XML_TAG_BLOB_ERROR_MESSAGE_START_XML);
    int msgEndFirstInstance = data.indexOf(XML_TAG_BLOB_ERROR_MESSAGE_END_XML);
    if (msgEndFirstInstance != -1 && msgStartFirstInstance != -1) {
      storageErrorMessage = data.substring(msgStartFirstInstance,
          msgEndFirstInstance).replace(XML_TAG_BLOB_ERROR_MESSAGE_START_XML, "");
    }
    return new StorageErrorResponseSchema(storageErrorCode, storageErrorMessage, expectedAppendPos);
  }

  /**
   * Encode the value of the attribute to be set as metadata.
   * Blob Endpoint support Unicode characters in metadata values.
   * @param value to be encoded.
   * @return encoded value.
   * @throws UnsupportedEncodingException if encoding fails.
   */
  @Override
  public byte[] encodeAttribute(String value) throws UnsupportedEncodingException {
    return value.getBytes(XMS_PROPERTIES_ENCODING_UNICODE);
  }

  /**
   * Decode the value of the attribute from the metadata.
   * Blob Endpoint support Unicode characters in metadata values.
   * @param value to be decoded.
   * @return decoded value.
   * @throws UnsupportedEncodingException if decoding fails.
   */
  @Override
  public String decodeAttribute(byte[] value) throws UnsupportedEncodingException {
    return new String(value, XMS_PROPERTIES_ENCODING_UNICODE);
  }

  /**
   * Blob Endpoint Supports Delimiter based listing where the
   * directory path to be listed must end with a Forward Slash.
   * @param path directory path to be listed.
   * @return directory path with forward slash at end.
   */
  public static String getDirectoryQueryParameter(final String path) {
    String directory = AbfsClient.getDirectoryQueryParameter(path);
    if (directory.isEmpty()) {
      return directory;
    }
    if (!directory.endsWith(FORWARD_SLASH)) {
      directory = directory + FORWARD_SLASH;
    }
    return directory;
  }

  /**
   * Checks if the value contains pure ASCII characters or not.
   * @param value to be checked.
   * @return true if pureASCII.
   * @throws CharacterCodingException if not pure ASCII
   */
  private boolean isPureASCII(String value) throws CharacterCodingException {
    final CharsetEncoder encoder = Charset.forName(
        XMS_PROPERTIES_ENCODING_ASCII).newEncoder();
    boolean canEncodeValue = encoder.canEncode(value);
    if (!canEncodeValue) {
      LOG.debug("Value {} for ne of the metadata is not pure ASCII.", value);
      throw new CharacterCodingException();
    }
    return true;
  }

  /**
   * Get the list of headers to be set for metadata properties.
   * Blob Endpoint accepts each metadata as a separate header.
   * @param properties to be set as metadata
   * @return List of headers to be set.
   * @throws AbfsRestOperationException if encoding fails.
   * @throws CharacterCodingException if value is not pure ASCII.
   */
  private List<AbfsHttpHeader> getMetadataHeadersList(final Hashtable<String, String> properties)
      throws AbfsRestOperationException, CharacterCodingException {
    List<AbfsHttpHeader> metadataRequestHeaders = new ArrayList<>();
    for (Map.Entry<String, String> entry : properties.entrySet()) {
      String key = X_MS_METADATA_PREFIX + entry.getKey();
      String value = entry.getValue();
      // AzureBlobFileSystem supports only ASCII Characters in property values.
      if (isPureASCII(value)) {
        try {
          value = encodeMetadataAttribute(value);
        } catch (UnsupportedEncodingException e) {
          throw new InvalidAbfsRestOperationException(e);
        }
        metadataRequestHeaders.add(new AbfsHttpHeader(key, value));
      }
    }
    return metadataRequestHeaders;
  }

  private final ThreadLocal<SAXParser> saxParserThreadLocal = ThreadLocal.withInitial(() -> {
    SAXParserFactory factory = SAXParserFactory.newInstance();
    factory.setNamespaceAware(true);
    try {
      return factory.newSAXParser();
    } catch (SAXException e) {
      throw new RuntimeException("Unable to create SAXParser", e);
    } catch (ParserConfigurationException e) {
      throw new RuntimeException("Check parser configuration", e);
    }
  });

  /**
   * This is to handle duplicate listing entries returned by Blob Endpoint for
   * implicit paths that also has a marker file created for them.
   * This will retain entry corresponding to marker file and remove the BlobPrefix entry.
   * @param listResultSchema List of entries returned by Blob Endpoint.
   * @return List of entries after removing duplicates.
   */
  private BlobListResultSchema removeDuplicateEntries(BlobListResultSchema listResultSchema) {
    List<BlobListResultEntrySchema> uniqueEntries = new ArrayList<>();
    TreeMap<String, BlobListResultEntrySchema> nameToEntryMap = new TreeMap<>();

    for (BlobListResultEntrySchema entry : listResultSchema.paths()) {
      if (StringUtils.isNotEmpty(entry.eTag())) {
        // This is a blob entry. It is either a file or a marker blob.
        // In both cases we will add this.
        nameToEntryMap.put(entry.name(), entry);
      } else {
        // This is a BlobPrefix entry. It is a directory with file inside
        // This might have already been added as a marker blob.
        if (!nameToEntryMap.containsKey(entry.name())) {
          nameToEntryMap.put(entry.name(), entry);
        }
      }
    }

    uniqueEntries.addAll(nameToEntryMap.values());
    listResultSchema.withPaths(uniqueEntries);
    return listResultSchema;
  }

  /**
   * When listing is done on a file, Blob Endpoint returns the empty listing
   * but DFS Endpoint returns the file status as one of the entries.
   * This is to convert file status into ListResultSchema.
   * @param relativePath
   * @param pathStatus
   * @return
   */
  private BlobListResultSchema getListResultSchemaFromPathStatus(String relativePath, AbfsRestOperation pathStatus) {
    BlobListResultSchema listResultSchema = new BlobListResultSchema();

    BlobListResultEntrySchema entrySchema = new BlobListResultEntrySchema();
    entrySchema.setUrl(pathStatus.getUrl().toString());
    entrySchema.setPath(new Path(relativePath));
    entrySchema.setName(relativePath.charAt(0) == '/' ? relativePath.substring(1) : relativePath);
    entrySchema.setIsDirectory(checkIsDir(pathStatus.getResult()));
    entrySchema.setContentLength(Long.parseLong(pathStatus.getResult().getResponseHeader(CONTENT_LENGTH)));
    entrySchema.setLastModifiedTime(
        pathStatus.getResult().getResponseHeader(LAST_MODIFIED));
    entrySchema.setETag(extractEtagHeader(pathStatus.getResult()));

    // If listing is done on explicit directory, do not include directory in the listing.
    if (!entrySchema.isDirectory()) {
      listResultSchema.paths().add(entrySchema);
    }
    return listResultSchema;
  }

  private static String encodeMetadataAttribute(String value)
      throws UnsupportedEncodingException {
    return value == null ? null
        : URLEncoder.encode(value, StandardCharsets.UTF_8.name());
  }

  private static String decodeMetadataAttribute(String encoded)
      throws UnsupportedEncodingException {
    return encoded == null ? null
        : URLDecoder.decode(encoded, StandardCharsets.UTF_8.name());
  }

  private boolean isNonEmptyListing(String path,
      TracingContext tracingContext) throws AzureBlobFileSystemException {
    AbfsRestOperation listOp = listPath(path, false, 1, null, tracingContext, false);
    return !isEmptyListResults(listOp.getResult());
  }

  /**
   * Check if the list call returned empty results without any continuation token.
   * @param result The response of listing API from the server.
   * @return True if empty results without continuation token.
   */
  private boolean isEmptyListResults(AbfsHttpOperation result) {
    boolean isEmptyList = result != null && result.getStatusCode() == HTTP_OK && // List Call was successful
        result.getListResultSchema() != null && // Parsing of list response was successful
        result.getListResultSchema().paths().isEmpty() && // No paths were returned
        result.getListResultSchema() instanceof BlobListResultSchema && // It is safe to typecast to BlobListResultSchema
        ((BlobListResultSchema) result.getListResultSchema()).getNextMarker() == null; // No continuation token was returned
    if (isEmptyList) {
      LOG.debug("List call returned empty results without any continuation token.");
      return true;
    } else if (result != null && !(result.getListResultSchema() instanceof BlobListResultSchema)) {
      throw new RuntimeException("List call returned unexpected results over Blob Endpoint.");
    }
    return false;
  }

  /**
   * Generates an XML string representing the block list.
   *
   * @param blockIds the set of block IDs
   * @return the generated XML string
   */
  public static String generateBlockListXml(List<String> blockIds) {
    StringBuilder stringBuilder = new StringBuilder();
    stringBuilder.append(String.format(XML_VERSION));
    stringBuilder.append(String.format(BLOCK_LIST_START_TAG));
    for (String blockId : blockIds) {
      stringBuilder.append(String.format(LATEST_BLOCK_FORMAT, blockId));
    }
    stringBuilder.append(String.format(BLOCK_LIST_END_TAG));
    return stringBuilder.toString();
  }
}<|MERGE_RESOLUTION|>--- conflicted
+++ resolved
@@ -413,11 +413,7 @@
    * @param eTag the eTag of the path.
    * @param contextEncryptionAdapter the context encryption adapter.
    * @param tracingContext the tracing context.
-<<<<<<< HEAD
-   * @param isCreateCalledFromMarkers whether the create is called from markers.
-=======
    * @param skipMarkerCreation whether the create is called from markers.
->>>>>>> 0a3d699c
    * @return the executed rest operation containing the response from the server.
    * @throws AzureBlobFileSystemException if the rest operation fails.
    */
@@ -429,30 +425,6 @@
       final String eTag,
       final ContextEncryptionAdapter contextEncryptionAdapter,
       final TracingContext tracingContext,
-<<<<<<< HEAD
-      boolean isCreateCalledFromMarkers) throws AzureBlobFileSystemException {
-    final List<AbfsHttpHeader> requestHeaders = createDefaultHeaders();
-    if (!getIsNamespaceEnabled() && !isCreateCalledFromMarkers) {
-      AbfsHttpOperation op1Result = null;
-      try {
-        op1Result = getPathStatus(path, tracingContext,
-            null, true).getResult();
-      } catch (AbfsRestOperationException ex) {
-        if (ex.getStatusCode() == HTTP_NOT_FOUND) {
-          LOG.debug("No directory/path found: {}", path);
-        } else {
-          LOG.debug("Failed to get path status for: {}", path, ex);
-          throw ex;
-        }
-      }
-      if (op1Result != null) {
-        boolean isDir = checkIsDir(op1Result);
-        if (isFile == isDir) {
-          throw new AbfsRestOperationException(HTTP_CONFLICT,
-              AzureServiceErrorCode.PATH_CONFLICT.getErrorCode(),
-              PATH_EXISTS,
-              null);
-=======
       boolean skipMarkerCreation) throws AzureBlobFileSystemException {
     final List<AbfsHttpHeader> requestHeaders = createDefaultHeaders();
     if (!getIsNamespaceEnabled() && !skipMarkerCreation) {
@@ -488,7 +460,6 @@
               AzureServiceErrorCode.PATH_CONFLICT.getErrorCode(),
               PATH_EXISTS,
               true);
->>>>>>> 0a3d699c
         }
       }
       Path parentPath = new Path(path).getParent();
@@ -510,17 +481,10 @@
       requestHeaders.add(new AbfsHttpHeader(X_MS_BLOB_TYPE, BLOCK_BLOB_TYPE));
     }
     if (!overwrite) {
-<<<<<<< HEAD
       requestHeaders.add(new AbfsHttpHeader(IF_NONE_MATCH, AbfsHttpConstants.STAR));
     }
     if (eTag != null && !eTag.isEmpty()) {
       requestHeaders.add(new AbfsHttpHeader(HttpHeaderConfigurations.IF_MATCH, eTag));
-=======
-      requestHeaders.add(new AbfsHttpHeader(IF_NONE_MATCH, STAR));
-    }
-    if (eTag != null && !eTag.isEmpty()) {
-      requestHeaders.add(new AbfsHttpHeader(IF_MATCH, eTag));
->>>>>>> 0a3d699c
     }
 
     final AbfsUriQueryBuilder abfsUriQueryBuilder = createDefaultUriQueryBuilder();
@@ -530,35 +494,6 @@
     final AbfsRestOperation op = getAbfsRestOperation(
         AbfsRestOperationType.PutBlob,
         HTTP_METHOD_PUT, url, requestHeaders);
-<<<<<<< HEAD
-    try {
-      op.execute(tracingContext);
-    } catch (AzureBlobFileSystemException ex) {
-      // If we have no HTTP response, throw the original exception.
-      if (!op.hasResult()) {
-        throw ex;
-      }
-      if (!isFile && op.getResult().getStatusCode() == HTTP_CONFLICT) {
-        // This ensures that we don't throw ex only for existing directory but if a blob exists we throw exception.
-        AbfsHttpOperation opResult = null;
-        try {
-          opResult = this.getPathStatus(path, true, tracingContext, null).getResult();
-        } catch (AbfsRestOperationException e) {
-          if (opResult != null) {
-            LOG.debug("Failed to get path status for: {} during blob type check", path, e);
-            throw e;
-          }
-        }
-        if (opResult != null && checkIsDir(opResult)) {
-          return op;
-        }
-      }
-      throw ex;
-    }
-    return op;
-  }
-
-=======
     op.execute(tracingContext);
     return op;
   }
@@ -604,8 +539,6 @@
     return null;
   }
 
-
->>>>>>> 0a3d699c
   /**
    *  Creates marker blobs for the parent directories of the specified path.
    *
@@ -669,8 +602,6 @@
       keysToCreateAsFolder.add(current);
       current = current.getParent();
     } while (current != null && !current.isRoot());
-<<<<<<< HEAD
-=======
   }
 
   /**
@@ -756,7 +687,6 @@
       }
     }
     return op;
->>>>>>> 0a3d699c
   }
 
   /**
