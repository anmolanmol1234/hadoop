--- conflicted
+++ resolved
@@ -21,11 +21,8 @@
 import org.slf4j.Logger;
 import org.slf4j.LoggerFactory;
 
-<<<<<<< HEAD
 import org.apache.hadoop.fs.azurebfs.VectoredIOContext;
-=======
 import org.apache.hadoop.fs.impl.BackReference;
->>>>>>> ce5bc489
 import org.apache.hadoop.util.Preconditions;
 
 /**
@@ -57,16 +54,15 @@
 
   private boolean bufferedPreadDisabled;
 
-<<<<<<< HEAD
   /**
    * Vectored IO context for vectored read api
    * in {@code S3AInputStream#readVectored(List, IntFunction)}.
    */
   private VectoredIOContext vectoredIOContext;
-=======
+
   /** A BackReference to the FS instance that created this OutputStream. */
   private BackReference fsBackRef;
->>>>>>> ce5bc489
+
 
   public AbfsInputStreamContext(final long sasTokenRenewPeriodForStreamsInSeconds) {
     super(sasTokenRenewPeriodForStreamsInSeconds);
@@ -209,12 +205,11 @@
     return bufferedPreadDisabled;
   }
 
-<<<<<<< HEAD
   public VectoredIOContext getVectoredIOContext() {
     return vectoredIOContext;
-=======
+  }
+
   public BackReference getFsBackRef() {
     return fsBackRef;
->>>>>>> ce5bc489
   }
 }