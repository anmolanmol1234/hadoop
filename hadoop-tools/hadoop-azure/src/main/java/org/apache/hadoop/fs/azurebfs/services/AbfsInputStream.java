/**
 * Licensed to the Apache Software Foundation (ASF) under one
 * or more contributor license agreements.  See the NOTICE file
 * distributed with this work for additional information
 * regarding copyright ownership.  The ASF licenses this file
 * to you under the Apache License, Version 2.0 (the
 * "License"); you may not use this file except in compliance
 * with the License.  You may obtain a copy of the License at
 *
 *     http://www.apache.org/licenses/LICENSE-2.0
 *
 * Unless required by applicable law or agreed to in writing, software
 * distributed under the License is distributed on an "AS IS" BASIS,
 * WITHOUT WARRANTIES OR CONDITIONS OF ANY KIND, either express or implied.
 * See the License for the specific language governing permissions and
 * limitations under the License.
 */

package org.apache.hadoop.fs.azurebfs.services;

import java.io.EOFException;
import java.io.FileNotFoundException;
import java.io.IOException;
import java.io.InterruptedIOException;
import java.net.HttpURLConnection;
import java.nio.ByteBuffer;
import java.util.List;
import java.util.UUID;
import java.util.concurrent.CompletableFuture;
import java.util.concurrent.ThreadPoolExecutor;
import java.util.concurrent.atomic.AtomicBoolean;
import java.util.function.IntFunction;

import org.apache.commons.lang3.StringUtils;
import org.apache.hadoop.classification.VisibleForTesting;
<<<<<<< HEAD
import org.apache.hadoop.fs.FileRange;
import org.apache.hadoop.fs.VectoredReadUtils;
import org.apache.hadoop.fs.azurebfs.VectoredIOContext;
import org.apache.hadoop.fs.impl.CombinedFileRange;
=======
import org.apache.hadoop.fs.impl.BackReference;
>>>>>>> ce5bc489
import org.apache.hadoop.util.Preconditions;

import org.slf4j.Logger;
import org.slf4j.LoggerFactory;

import org.apache.hadoop.fs.CanUnbuffer;
import org.apache.hadoop.fs.FSExceptionMessages;
import org.apache.hadoop.fs.FSInputStream;
import org.apache.hadoop.fs.FileSystem.Statistics;
import org.apache.hadoop.fs.StreamCapabilities;
import org.apache.hadoop.fs.azurebfs.constants.FSOperationType;
import org.apache.hadoop.fs.azurebfs.contracts.exceptions.AbfsRestOperationException;
import org.apache.hadoop.fs.azurebfs.contracts.exceptions.AzureBlobFileSystemException;
import org.apache.hadoop.fs.azurebfs.utils.CachedSASToken;
import org.apache.hadoop.fs.azurebfs.utils.Listener;
import org.apache.hadoop.fs.azurebfs.utils.TracingContext;
import org.apache.hadoop.fs.statistics.IOStatistics;
import org.apache.hadoop.fs.statistics.IOStatisticsSource;

import static java.lang.Math.max;
import static java.lang.Math.min;

import static org.apache.hadoop.fs.VectoredReadUtils.isOrderedDisjoint;
import static org.apache.hadoop.fs.VectoredReadUtils.mergeSortedRanges;
import static org.apache.hadoop.fs.VectoredReadUtils.validateNonOverlappingAndReturnSortedRanges;
import static org.apache.hadoop.fs.VectoredReadUtils.validateRangeRequest;
import static org.apache.hadoop.fs.azurebfs.constants.FileSystemConfigurations.ONE_KB;
import static org.apache.hadoop.fs.azurebfs.constants.FileSystemConfigurations.STREAM_ID_LEN;
import static org.apache.hadoop.fs.azurebfs.constants.InternalConstants.CAPABILITY_SAFE_READAHEAD;
import static org.apache.hadoop.util.StringUtils.toLowerCase;

/**
 * The AbfsInputStream for AbfsClient.
 */
public class AbfsInputStream extends FSInputStream implements CanUnbuffer,
        StreamCapabilities, IOStatisticsSource {
  private static final Logger LOG = LoggerFactory.getLogger(AbfsInputStream.class);
  //  Footer size is set to qualify for both ORC and parquet files
  public static final int FOOTER_SIZE = 16 * ONE_KB;
  public static final int MAX_OPTIMIZED_READ_ATTEMPTS = 2;

  private int readAheadBlockSize;
  private final AbfsClient client;
  private final Statistics statistics;
  private final String path;
  private final long contentLength;
  private final int bufferSize; // default buffer size
  private final int readAheadQueueDepth;         // initialized in constructor
  private final String eTag;                  // eTag of the path when InputStream are created
  private final boolean tolerateOobAppends; // whether tolerate Oob Appends
  private final boolean readAheadEnabled; // whether enable readAhead;
  private final String inputStreamId;
  private final boolean alwaysReadBufferSize;
  /*
   * By default the pread API will do a seek + read as in FSInputStream.
   * The read data will be kept in a buffer. When bufferedPreadDisabled is true,
   * the pread API will read only the specified amount of data from the given
   * offset and the buffer will not come into use at all.
   * @see #read(long, byte[], int, int)
   */
  private final boolean bufferedPreadDisabled;
  // User configured size of read ahead.
  private final int readAheadRange;

  private boolean firstRead = true;
  // SAS tokens can be re-used until they expire
  private CachedSASToken cachedSasToken;
  private byte[] buffer = null;            // will be initialized on first use

  private long fCursor = 0;  // cursor of buffer within file - offset of next byte to read from remote server
  private long fCursorAfterLastRead = -1;
  private int bCursor = 0;   // cursor of read within buffer - offset of next byte to be returned from buffer
  private int limit = 0;     // offset of next byte to be read into buffer from service (i.e., upper marker+1
  //                                                      of valid bytes in buffer)
  private boolean closed = false;
  private TracingContext tracingContext;

  //  Optimisations modify the pointer fields.
  //  For better resilience the following fields are used to save the
  //  existing state before optimization flows.
  private int limitBkp;
  private int bCursorBkp;
  private long fCursorBkp;
  private long fCursorAfterLastReadBkp;

  /** Stream statistics. */
  private final AbfsInputStreamStatistics streamStatistics;
  private long bytesFromReadAhead; // bytes read from readAhead; for testing
  private long bytesFromRemoteRead; // bytes read remotely; for testing
  private Listener listener;

  private final AbfsInputStreamContext context;
  private IOStatistics ioStatistics;
  /**
   * This is the actual position within the object, used by
   * lazy seek to decide whether to seek on the next read or not.
   */
  private long nextReadPos;

<<<<<<< HEAD
  /**
   * Thread pool used for vectored IO operation.
   */
  private final ThreadPoolExecutor unboundedThreadPool;

  /** Vectored IO context. */
  private final VectoredIOContext vectoredIOContext;

  /**
   * Atomic boolean variable to stop all ongoing vectored read operation
   * for this input stream. This will be set to true when the stream is
   * closed or unbuffer is called.
   */
  private final AtomicBoolean stopVectoredIOOperations = new AtomicBoolean(false);
=======
  /** ABFS instance to be held by the input stream to avoid GC close. */
  private final BackReference fsBackRef;
>>>>>>> ce5bc489

  public AbfsInputStream(
          final AbfsClient client,
          final Statistics statistics,
          final String path,
          final long contentLength,
          final AbfsInputStreamContext abfsInputStreamContext,
          final String eTag,
          TracingContext tracingContext,
          ThreadPoolExecutor unboundedThreadPool) {
    this.client = client;
    this.statistics = statistics;
    this.path = path;
    this.contentLength = contentLength;
    this.bufferSize = abfsInputStreamContext.getReadBufferSize();
    this.readAheadQueueDepth = abfsInputStreamContext.getReadAheadQueueDepth();
    this.tolerateOobAppends = abfsInputStreamContext.isTolerateOobAppends();
    this.eTag = eTag;
    this.readAheadRange = abfsInputStreamContext.getReadAheadRange();
    this.readAheadEnabled = abfsInputStreamContext.isReadAheadEnabled();
    this.alwaysReadBufferSize
        = abfsInputStreamContext.shouldReadBufferSizeAlways();
    this.bufferedPreadDisabled = abfsInputStreamContext
        .isBufferedPreadDisabled();
    this.cachedSasToken = new CachedSASToken(
        abfsInputStreamContext.getSasTokenRenewPeriodForStreamsInSeconds());
    this.streamStatistics = abfsInputStreamContext.getStreamStatistics();
    this.inputStreamId = createInputStreamId();
    this.tracingContext = new TracingContext(tracingContext);
    this.tracingContext.setOperation(FSOperationType.READ);
    this.tracingContext.setStreamID(inputStreamId);
    this.context = abfsInputStreamContext;
    this.unboundedThreadPool = unboundedThreadPool;
    this.vectoredIOContext = context.getVectoredIOContext();
    readAheadBlockSize = abfsInputStreamContext.getReadAheadBlockSize();
    this.fsBackRef = abfsInputStreamContext.getFsBackRef();

    // Propagate the config values to ReadBufferManager so that the first instance
    // to initialize can set the readAheadBlockSize
    ReadBufferManager.setReadBufferManagerConfigs(readAheadBlockSize);
    if (streamStatistics != null) {
      ioStatistics = streamStatistics.getIOStatistics();
    }
  }

  public String getPath() {
    return path;
  }

  private String createInputStreamId() {
    return StringUtils.right(UUID.randomUUID().toString(), STREAM_ID_LEN);
  }

  /**
   * {@inheritDoc}.
   */
  @Override
  public int minSeekForVectorReads() {
    return vectoredIOContext.getMinSeekForVectorReads();
  }

  /**
   * {@inheritDoc}.
   */
  @Override
  public int maxReadSizeForVectorReads() {
    return vectoredIOContext.getMaxReadSizeForVectorReads();
  }

  @Override
  public int read(long position, byte[] buffer, int offset, int length)
      throws IOException {
    // When bufferedPreadDisabled = true, this API does not use any shared buffer,
    // cursor position etc. So this is implemented as NOT synchronized. HBase
    // kind of random reads on a shared file input stream will greatly get
    // benefited by such implementation.
    // Strict close check at the begin of the API only not for the entire flow.
    synchronized (this) {
      if (closed) {
        throw new IOException(FSExceptionMessages.STREAM_IS_CLOSED);
      }
    }
    LOG.debug("pread requested offset = {} len = {} bufferedPreadDisabled = {}",
        offset, length, bufferedPreadDisabled);
    if (!bufferedPreadDisabled) {
      return super.read(position, buffer, offset, length);
    }
    validatePositionedReadArgs(position, buffer, offset, length);
    if (length == 0) {
      return 0;
    }
    if (streamStatistics != null) {
      streamStatistics.readOperationStarted();
    }
    int bytesRead = readRemote(position, buffer, offset, length, tracingContext);
    if (statistics != null) {
      statistics.incrementBytesRead(bytesRead);
    }
    if (streamStatistics != null) {
      streamStatistics.bytesRead(bytesRead);
    }
    return bytesRead;
  }

  @Override
  public int read() throws IOException {
    byte[] b = new byte[1];
    int numberOfBytesRead = read(b, 0, 1);
    if (numberOfBytesRead < 0) {
      return -1;
    } else {
      return (b[0] & 0xFF);
    }
  }

  @Override
  public synchronized int read(final byte[] b, final int off, final int len) throws IOException {
    // check if buffer is null before logging the length
    if (b != null) {
      LOG.debug("read requested b.length = {} offset = {} len = {}", b.length,
          off, len);
    } else {
      LOG.debug("read requested b = null offset = {} len = {}", off, len);
    }

    int currentOff = off;
    int currentLen = len;
    int lastReadBytes;
    int totalReadBytes = 0;
    if (streamStatistics != null) {
      streamStatistics.readOperationStarted();
    }
    incrementReadOps();
    do {

      // limit is the maximum amount of data present in buffer.
      // fCursor is the current file pointer. Thus maximum we can
      // go back and read from buffer is fCursor - limit.
      // There maybe case that we read less than requested data.
      long filePosAtStartOfBuffer = fCursor - limit;
      if (nextReadPos >= filePosAtStartOfBuffer && nextReadPos <= fCursor) {
        // Determining position in buffer from where data is to be read.
        bCursor = (int) (nextReadPos - filePosAtStartOfBuffer);

        // When bCursor == limit, buffer will be filled again.
        // So in this case we are not actually reading from buffer.
        if (bCursor != limit && streamStatistics != null) {
          streamStatistics.seekInBuffer();
        }
      } else {
        // Clearing the buffer and setting the file pointer
        // based on previous seek() call.
        fCursor = nextReadPos;
        limit = 0;
        bCursor = 0;
      }
      if (shouldReadFully()) {
        lastReadBytes = readFileCompletely(b, currentOff, currentLen);
      } else if (shouldReadLastBlock()) {
        lastReadBytes = readLastBlock(b, currentOff, currentLen);
      } else {
        lastReadBytes = readOneBlock(b, currentOff, currentLen);
      }
      if (lastReadBytes > 0) {
        currentOff += lastReadBytes;
        currentLen -= lastReadBytes;
        totalReadBytes += lastReadBytes;
      }
      if (currentLen <= 0 || currentLen > b.length - currentOff) {
        break;
      }
    } while (lastReadBytes > 0);
    return totalReadBytes > 0 ? totalReadBytes : lastReadBytes;
  }

  /**
   * {@inheritDoc}
   * Vectored read implementation for AbfsInputStream.
   * @param ranges the byte ranges to read.
   * @param allocate the function to allocate ByteBuffer.
   * @throws IOException IOE if any.
   */
  @Override
  public void readVectored(List<? extends FileRange> ranges,
      IntFunction<ByteBuffer> allocate) throws IOException {
    LOG.debug("Starting vectored read on path {} for ranges {} ", path, ranges);
    if (closed) {
      throw new IOException(FSExceptionMessages.STREAM_IS_CLOSED);
    }
    if (stopVectoredIOOperations.getAndSet(false)) {
      LOG.debug("Reinstating vectored read operation for path {} ", path);
    }
    List<? extends FileRange> sortedRanges = validateNonOverlappingAndReturnSortedRanges(ranges);
    for (FileRange range : ranges) {
      validateRangeRequest(range);
      CompletableFuture<ByteBuffer> result = new CompletableFuture<>();
      range.setData(result);
    }

    if (isOrderedDisjoint(sortedRanges, 1, minSeekForVectorReads())) {
      LOG.debug("Not merging the ranges as they are disjoint");
      for (FileRange range: sortedRanges) {
        ByteBuffer buffer = allocate.apply(range.getLength());
        unboundedThreadPool.submit(() -> readSingleRange(range, buffer));
      }
    } else {
      LOG.debug("Trying to merge the ranges as they are not disjoint");
      List<CombinedFileRange> combinedFileRanges = mergeSortedRanges(sortedRanges,
          1, minSeekForVectorReads(),
          maxReadSizeForVectorReads());
      LOG.debug("Number of original ranges size {} , Number of combined ranges {} ",
          ranges.size(), combinedFileRanges.size());
      for (CombinedFileRange combinedFileRange: combinedFileRanges) {
        unboundedThreadPool.submit(
            () -> readCombinedRangeAndUpdateChildren(combinedFileRange, allocate));
      }
    }
    LOG.debug("Finished submitting vectored read to threadpool" +
        " on path {} for ranges {} ", path, ranges);
  }

  /**
   * Read the data for the bigger combined file range and update all the
   * underlying ranges.
   * @param combinedFileRange big combined file range.
   * @param allocate method to create byte buffers to hold result data.
   */
  private void readCombinedRangeAndUpdateChildren(CombinedFileRange combinedFileRange,
      IntFunction<ByteBuffer> allocate) {
    LOG.debug("Start reading combined range {} from path {} ", combinedFileRange, path);
    try {
      checkIfVectoredIOStopped();
      populateChildBuffers(combinedFileRange, allocate);
    } catch (Exception ex) {
      LOG.debug("Exception while reading a range {} from path {} ", combinedFileRange, path, ex);
      for(FileRange child : combinedFileRange.getUnderlying()) {
        child.getData().completeExceptionally(ex);
      }
    }
    LOG.debug("Finished reading range {} from path {} ", combinedFileRange, path);
  }

  /**
   * Populate underlying buffers of the child ranges.
   * @param combinedFileRange big combined file range.
   * @param allocate method to allocate child byte buffers.
   * @throws IOException any IOE.
   */
  private void populateChildBuffers(CombinedFileRange combinedFileRange,
      IntFunction<ByteBuffer> allocate) throws IOException {
    // If the combined file range just contains a single child
    // range, we only have to fill that one child buffer else
    // we drain the intermediate data between consecutive ranges
    // and fill the buffers one by one.
    int combinedLengthToRead = (int) (combinedFileRange.getLength() + combinedFileRange.getOffset());
    ByteBuffer buffer = allocate.apply(combinedLengthToRead);
    readInternal(0, buffer.array(), 0, combinedLengthToRead, true);
    if (combinedFileRange.getUnderlying().size() == 1) {
      FileRange child = combinedFileRange.getUnderlying().get(0);
      ByteBuffer buffer_child = allocate.apply(child.getLength());
      System.arraycopy(buffer.array(), (int) child.getOffset(), buffer_child.array(), 0, child.getLength());
      child.getData().complete(buffer_child);
    } else {
      for (FileRange child : combinedFileRange.getUnderlying()) {
        ByteBuffer buffer_child = allocate.apply(child.getLength());
        System.arraycopy(buffer.array(), (int) child.getOffset(), buffer_child.array(), 0, child.getLength());
        child.getData().complete(buffer_child);
      }
    }
  }

  /**
   * Read data for this range and populate the buffer.
   * @param range range of data to read.
   * @param buffer buffer to fill.
   */
  private void readSingleRange(FileRange range, ByteBuffer buffer) {
    LOG.debug("Start reading range {} from path {} ", range, path);
    int offset = (int) range.getOffset();
    int length = range.getLength();
    try {
      checkIfVectoredIOStopped();
      readInternal(offset, buffer.array(), 0, length, true);
      range.getData().complete(buffer);
    }catch (Exception ex) {
      LOG.warn("Exception while reading a range {} from path {} ", range, path, ex);
      range.getData().completeExceptionally(ex);
    }
    LOG.debug("Finished reading range {} from path {} ", range, path);
  }

  /**
   * Validates range parameters.
   * In case of S3 we already have contentLength from the first GET request
   * during an open file operation so failing fast here.
   * @param range requested range.
   * @throws EOFException end of file exception.
   */
  private void validateRangeRequest(FileRange range) throws EOFException {
    VectoredReadUtils.validateRangeRequest(range);
    if(range.getOffset() + range.getLength() > contentLength) {
      LOG.warn("Requested range [{}, {}) is beyond EOF for path {}",
          range.getOffset(), range.getLength(), path);
      throw new EOFException("Requested range [" + range.getOffset() +", "
          + range.getLength() + ") is beyond EOF for path " + path);
    }
  }

  /**
   * Check if vectored io operation has been stooped. This happens
   * when the stream is closed or unbuffer is called.
   * @throws InterruptedIOException throw InterruptedIOException such
   *                                that all running vectored io is
   *                                terminated thus releasing resources.
   */
  private void checkIfVectoredIOStopped() throws InterruptedIOException {
    if (stopVectoredIOOperations.get()) {
      throw new InterruptedIOException("Stream closed or unbuffer is called");
    }
  }

  private boolean shouldReadFully() {
    return this.firstRead && this.context.readSmallFilesCompletely()
        && this.contentLength <= this.bufferSize;
  }

  private boolean shouldReadLastBlock() {
    long footerStart = max(0, this.contentLength - FOOTER_SIZE);
    return this.firstRead && this.context.optimizeFooterRead()
        && this.fCursor >= footerStart;
  }

  private int readOneBlock(final byte[] b, final int off, final int len) throws IOException {
    if (len == 0) {
      return 0;
    }
    if (!validate(b, off, len)) {
      return -1;
    }
    //If buffer is empty, then fill the buffer.
    if (bCursor == limit) {
      //If EOF, then return -1
      if (fCursor >= contentLength) {
        return -1;
      }

      long bytesRead = 0;
      //reset buffer to initial state - i.e., throw away existing data
      bCursor = 0;
      limit = 0;
      if (buffer == null) {
        LOG.debug("created new buffer size {}", bufferSize);
        buffer = new byte[bufferSize];
      }

      if (alwaysReadBufferSize) {
        bytesRead = readInternal(fCursor, buffer, 0, bufferSize, false);
      } else {
        // Enable readAhead when reading sequentially
        if (-1 == fCursorAfterLastRead || fCursorAfterLastRead == fCursor || b.length >= bufferSize) {
          LOG.debug("Sequential read with read ahead size of {}", bufferSize);
          bytesRead = readInternal(fCursor, buffer, 0, bufferSize, false);
        } else {
          // Enabling read ahead for random reads as well to reduce number of remote calls.
          int lengthWithReadAhead = Math.min(b.length + readAheadRange, bufferSize);
          LOG.debug("Random read with read ahead size of {}", lengthWithReadAhead);
          bytesRead = readInternal(fCursor, buffer, 0, lengthWithReadAhead, true);
        }
      }
      if (firstRead) {
        firstRead = false;
      }

      if (bytesRead == -1) {
        return -1;
      }

      limit += bytesRead;
      fCursor += bytesRead;
      fCursorAfterLastRead = fCursor;
    }
    return copyToUserBuffer(b, off, len);
  }

  private int readFileCompletely(final byte[] b, final int off, final int len)
      throws IOException {
    if (len == 0) {
      return 0;
    }
    if (!validate(b, off, len)) {
      return -1;
    }
    savePointerState();
    // data need to be copied to user buffer from index bCursor, bCursor has
    // to be the current fCusor
    bCursor = (int) fCursor;
    return optimisedRead(b, off, len, 0, contentLength);
  }

  private int readLastBlock(final byte[] b, final int off, final int len)
      throws IOException {
    if (len == 0) {
      return 0;
    }
    if (!validate(b, off, len)) {
      return -1;
    }
    savePointerState();
    // data need to be copied to user buffer from index bCursor,
    // AbfsInutStream buffer is going to contain data from last block start. In
    // that case bCursor will be set to fCursor - lastBlockStart
    long lastBlockStart = max(0, contentLength - bufferSize);
    bCursor = (int) (fCursor - lastBlockStart);
    // 0 if contentlength is < buffersize
    long actualLenToRead = min(bufferSize, contentLength);
    return optimisedRead(b, off, len, lastBlockStart, actualLenToRead);
  }

  private int optimisedRead(final byte[] b, final int off, final int len,
      final long readFrom, final long actualLen) throws IOException {
    fCursor = readFrom;
    int totalBytesRead = 0;
    int lastBytesRead = 0;
    try {
      buffer = new byte[bufferSize];
      for (int i = 0;
           i < MAX_OPTIMIZED_READ_ATTEMPTS && fCursor < contentLength; i++) {
        lastBytesRead = readInternal(fCursor, buffer, limit,
            (int) actualLen - limit, true);
        if (lastBytesRead > 0) {
          totalBytesRead += lastBytesRead;
          limit += lastBytesRead;
          fCursor += lastBytesRead;
          fCursorAfterLastRead = fCursor;
        }
      }
    } catch (IOException e) {
      LOG.debug("Optimized read failed. Defaulting to readOneBlock {}", e);
      restorePointerState();
      return readOneBlock(b, off, len);
    } finally {
      firstRead = false;
    }
    if (totalBytesRead < 1) {
      restorePointerState();
      return -1;
    }
    //  If the read was partial and the user requested part of data has
    //  not read then fallback to readoneblock. When limit is smaller than
    //  bCursor that means the user requested data has not been read.
    if (fCursor < contentLength && bCursor > limit) {
      restorePointerState();
      return readOneBlock(b, off, len);
    }
    return copyToUserBuffer(b, off, len);
  }

  private void savePointerState() {
    //  Saving the current state for fall back ifn case optimization fails
    this.limitBkp = this.limit;
    this.fCursorBkp = this.fCursor;
    this.fCursorAfterLastReadBkp = this.fCursorAfterLastRead;
    this.bCursorBkp = this.bCursor;
  }

  private void restorePointerState() {
    //  Saving the current state for fall back ifn case optimization fails
    this.limit = this.limitBkp;
    this.fCursor = this.fCursorBkp;
    this.fCursorAfterLastRead = this.fCursorAfterLastReadBkp;
    this.bCursor = this.bCursorBkp;
  }

  private boolean validate(final byte[] b, final int off, final int len)
      throws IOException {
    if (closed) {
      throw new IOException(FSExceptionMessages.STREAM_IS_CLOSED);
    }

    Preconditions.checkNotNull(b);
    LOG.debug("read one block requested b.length = {} off {} len {}", b.length,
        off, len);

    if (this.available() == 0) {
      return false;
    }

    if (off < 0 || len < 0 || len > b.length - off) {
      throw new IndexOutOfBoundsException();
    }
    return true;
  }

  private int copyToUserBuffer(byte[] b, int off, int len){
    //If there is anything in the buffer, then return lesser of (requested bytes) and (bytes in buffer)
    //(bytes returned may be less than requested)
    int bytesRemaining = limit - bCursor;
    int bytesToRead = min(len, bytesRemaining);
    System.arraycopy(buffer, bCursor, b, off, bytesToRead);
    bCursor += bytesToRead;
    nextReadPos += bytesToRead;
    if (statistics != null) {
      statistics.incrementBytesRead(bytesToRead);
    }
    if (streamStatistics != null) {
      // Bytes read from the local buffer.
      streamStatistics.bytesReadFromBuffer(bytesToRead);
      streamStatistics.bytesRead(bytesToRead);
    }
    return bytesToRead;
  }

  private int readInternal(final long position, final byte[] b, final int offset, final int length,
                           final boolean bypassReadAhead) throws IOException {
    if (readAheadEnabled && !bypassReadAhead) {
      // try reading from read-ahead
      if (offset != 0) {
        throw new IllegalArgumentException("readahead buffers cannot have non-zero buffer offsets");
      }
      int receivedBytes;

      // queue read-aheads
      int numReadAheads = this.readAheadQueueDepth;
      long nextOffset = position;
      // First read to queue needs to be of readBufferSize and later
      // of readAhead Block size
      long nextSize = min((long) bufferSize, contentLength - nextOffset);
      LOG.debug("read ahead enabled issuing readheads num = {}", numReadAheads);
      TracingContext readAheadTracingContext = new TracingContext(tracingContext);
      readAheadTracingContext.setPrimaryRequestID();
      while (numReadAheads > 0 && nextOffset < contentLength) {
        LOG.debug("issuing read ahead requestedOffset = {} requested size {}",
            nextOffset, nextSize);
        ReadBufferManager.getBufferManager().queueReadAhead(this, nextOffset, (int) nextSize,
                new TracingContext(readAheadTracingContext));
        nextOffset = nextOffset + nextSize;
        numReadAheads--;
        // From next round onwards should be of readahead block size.
        nextSize = min((long) readAheadBlockSize, contentLength - nextOffset);
      }

      // try reading from buffers first
      receivedBytes = ReadBufferManager.getBufferManager().getBlock(this, position, length, b);
      bytesFromReadAhead += receivedBytes;
      if (receivedBytes > 0) {
        incrementReadOps();
        LOG.debug("Received data from read ahead, not doing remote read");
        if (streamStatistics != null) {
          streamStatistics.readAheadBytesRead(receivedBytes);
        }
        return receivedBytes;
      }

      // got nothing from read-ahead, do our own read now
      receivedBytes = readRemote(position, b, offset, length, new TracingContext(tracingContext));
      return receivedBytes;
    } else {
      LOG.debug("read ahead disabled, reading remote");
      return readRemote(position, b, offset, length, new TracingContext(tracingContext));
    }
  }

  int readRemote(long position, byte[] b, int offset, int length, TracingContext tracingContext) throws IOException {
    if (position < 0) {
      throw new IllegalArgumentException("attempting to read from negative offset");
    }
    if (position >= contentLength) {
      return -1;  // Hadoop prefers -1 to EOFException
    }
    if (b == null) {
      throw new IllegalArgumentException("null byte array passed in to read() method");
    }
    if (offset >= b.length) {
      throw new IllegalArgumentException("offset greater than length of array");
    }
    if (length < 0) {
      throw new IllegalArgumentException("requested read length is less than zero");
    }
    if (length > (b.length - offset)) {
      throw new IllegalArgumentException("requested read length is more than will fit after requested offset in buffer");
    }
    final AbfsRestOperation op;
    AbfsPerfTracker tracker = client.getAbfsPerfTracker();
    try (AbfsPerfInfo perfInfo = new AbfsPerfInfo(tracker, "readRemote", "read")) {
      if (streamStatistics != null) {
        streamStatistics.remoteReadOperation();
      }
      LOG.trace("Trigger client.read for path={} position={} offset={} length={}", path, position, offset, length);
      op = client.read(path, position, b, offset, length,
          tolerateOobAppends ? "*" : eTag, cachedSasToken.get(), tracingContext);
      cachedSasToken.update(op.getSasToken());
      LOG.debug("issuing HTTP GET request params position = {} b.length = {} "
          + "offset = {} length = {}", position, b.length, offset, length);
      perfInfo.registerResult(op.getResult()).registerSuccess(true);
      incrementReadOps();
    } catch (AzureBlobFileSystemException ex) {
      if (ex instanceof AbfsRestOperationException) {
        AbfsRestOperationException ere = (AbfsRestOperationException) ex;
        if (ere.getStatusCode() == HttpURLConnection.HTTP_NOT_FOUND) {
          throw new FileNotFoundException(ere.getMessage());
        }
      }
      throw new IOException(ex);
    }
    long bytesRead = op.getResult().getBytesReceived();
    if (streamStatistics != null) {
      streamStatistics.remoteBytesRead(bytesRead);
    }
    if (bytesRead > Integer.MAX_VALUE) {
      throw new IOException("Unexpected Content-Length");
    }
    LOG.debug("HTTP request read bytes = {}", bytesRead);
    bytesFromRemoteRead += bytesRead;
    return (int) bytesRead;
  }

  /**
   * Increment Read Operations.
   */
  private void incrementReadOps() {
    if (statistics != null) {
      statistics.incrementReadOps(1);
    }
  }

  /**
   * Seek to given position in stream.
   * @param n position to seek to
   * @throws IOException if there is an error
   * @throws EOFException if attempting to seek past end of file
   */
  @Override
  public synchronized void seek(long n) throws IOException {
    LOG.debug("requested seek to position {}", n);
    if (closed) {
      throw new IOException(FSExceptionMessages.STREAM_IS_CLOSED);
    }
    if (n < 0) {
      throw new EOFException(FSExceptionMessages.NEGATIVE_SEEK);
    }
    if (n > contentLength) {
      throw new EOFException(FSExceptionMessages.CANNOT_SEEK_PAST_EOF);
    }

    if (streamStatistics != null) {
      streamStatistics.seek(n, fCursor);
    }

    // next read will read from here
    nextReadPos = n;
    LOG.debug("set nextReadPos to {}", nextReadPos);
  }

  @Override
  public synchronized long skip(long n) throws IOException {
    if (closed) {
      throw new IOException(FSExceptionMessages.STREAM_IS_CLOSED);
    }
    long currentPos = getPos();
    if (currentPos == contentLength) {
      if (n > 0) {
        throw new EOFException(FSExceptionMessages.CANNOT_SEEK_PAST_EOF);
      }
    }
    long newPos = currentPos + n;
    if (newPos < 0) {
      newPos = 0;
      n = newPos - currentPos;
    }
    if (newPos > contentLength) {
      newPos = contentLength;
      n = newPos - currentPos;
    }
    seek(newPos);
    return n;
  }

  /**
   * Return the size of the remaining available bytes
   * if the size is less than or equal to {@link Integer#MAX_VALUE},
   * otherwise, return {@link Integer#MAX_VALUE}.
   *
   * This is to match the behavior of DFSInputStream.available(),
   * which some clients may rely on (HBase write-ahead log reading in
   * particular).
   */
  @Override
  public synchronized int available() throws IOException {
    if (closed) {
      throw new IOException(
          FSExceptionMessages.STREAM_IS_CLOSED);
    }
    final long remaining = this.contentLength - this.getPos();
    return remaining <= Integer.MAX_VALUE
        ? (int) remaining : Integer.MAX_VALUE;
  }

  /**
   * Returns the length of the file that this stream refers to. Note that the length returned is the length
   * as of the time the Stream was opened. Specifically, if there have been subsequent appends to the file,
   * they wont be reflected in the returned length.
   *
   * @return length of the file.
   * @throws IOException if the stream is closed
   */
  public long length() throws IOException {
    if (closed) {
      throw new IOException(FSExceptionMessages.STREAM_IS_CLOSED);
    }
    return contentLength;
  }

  /**
   * Return the current offset from the start of the file
   * @throws IOException throws {@link IOException} if there is an error
   */
  @Override
  public synchronized long getPos() throws IOException {
    if (closed) {
      throw new IOException(FSExceptionMessages.STREAM_IS_CLOSED);
    }
    return nextReadPos < 0 ? 0 : nextReadPos;
  }

  public TracingContext getTracingContext() {
    return tracingContext;
  }

  /**
   * Seeks a different copy of the data.  Returns true if
   * found a new source, false otherwise.
   * @throws IOException throws {@link IOException} if there is an error
   */
  @Override
  public boolean seekToNewSource(long l) throws IOException {
    return false;
  }

  @Override
  public synchronized void close() throws IOException {
    stopVectoredIOOperations.set(true);
    LOG.debug("Closing {}", this);
    closed = true;
    buffer = null; // de-reference the buffer so it can be GC'ed sooner
    ReadBufferManager.getBufferManager().purgeBuffersForStream(this);
  }

  /**
   * Not supported by this stream. Throws {@link UnsupportedOperationException}
   * @param readlimit ignored
   */
  @Override
  public synchronized void mark(int readlimit) {
    throw new UnsupportedOperationException("mark()/reset() not supported on this stream");
  }

  /**
   * Not supported by this stream. Throws {@link UnsupportedOperationException}
   */
  @Override
  public synchronized void reset() throws IOException {
    throw new UnsupportedOperationException("mark()/reset() not supported on this stream");
  }

  /**
   * gets whether mark and reset are supported by {@code ADLFileInputStream}. Always returns false.
   *
   * @return always {@code false}
   */
  @Override
  public boolean markSupported() {
    return false;
  }

  @Override
  public synchronized void unbuffer() {
    buffer = null;
    // Preserve the original position returned by getPos()
    fCursor = fCursor - limit + bCursor;
    fCursorAfterLastRead = -1;
    bCursor = 0;
    limit = 0;
  }

  @Override
  public boolean hasCapability(String capability) {
    return StreamCapabilities.UNBUFFER.equals(toLowerCase(capability));
  }

  byte[] getBuffer() {
    return buffer;
  }

  @VisibleForTesting
  public boolean isReadAheadEnabled() {
    return readAheadEnabled;
  }

  @VisibleForTesting
  public int getReadAheadRange() {
    return readAheadRange;
  }

  @VisibleForTesting
  protected void setCachedSasToken(final CachedSASToken cachedSasToken) {
    this.cachedSasToken = cachedSasToken;
  }

  @VisibleForTesting
  public String getStreamID() {
    return inputStreamId;
  }

  /**
   * Getter for AbfsInputStreamStatistics.
   *
   * @return an instance of AbfsInputStreamStatistics.
   */
  @VisibleForTesting
  public AbfsInputStreamStatistics getStreamStatistics() {
    return streamStatistics;
  }

  @VisibleForTesting
  public void registerListener(Listener listener1) {
    listener = listener1;
    tracingContext.setListener(listener);
  }

  /**
   * Getter for bytes read from readAhead buffer that fills asynchronously.
   *
   * @return value of the counter in long.
   */
  @VisibleForTesting
  public long getBytesFromReadAhead() {
    return bytesFromReadAhead;
  }

  /**
   * Getter for bytes read remotely from the data store.
   *
   * @return value of the counter in long.
   */
  @VisibleForTesting
  public long getBytesFromRemoteRead() {
    return bytesFromRemoteRead;
  }

  @VisibleForTesting
  public int getBufferSize() {
    return bufferSize;
  }

  @VisibleForTesting
  public int getReadAheadQueueDepth() {
    return readAheadQueueDepth;
  }

  @VisibleForTesting
  public boolean shouldAlwaysReadBufferSize() {
    return alwaysReadBufferSize;
  }

  @Override
  public IOStatistics getIOStatistics() {
    return ioStatistics;
  }

  /**
   * Get the statistics of the stream.
   * @return a string value.
   */
  @Override
  public String toString() {
    final StringBuilder sb = new StringBuilder(super.toString());
    sb.append("AbfsInputStream@(").append(this.hashCode()).append("){");
    sb.append("[" + CAPABILITY_SAFE_READAHEAD + "]");
    if (streamStatistics != null) {
      sb.append(", ").append(streamStatistics);
    }
    sb.append("}");
    return sb.toString();
  }

  @VisibleForTesting
  int getBCursor() {
    return this.bCursor;
  }

  @VisibleForTesting
  long getFCursor() {
    return this.fCursor;
  }

  @VisibleForTesting
  long getFCursorAfterLastRead() {
    return this.fCursorAfterLastRead;
  }

  @VisibleForTesting
  long getLimit() {
    return this.limit;
  }

  @VisibleForTesting
  BackReference getFsBackRef() {
    return fsBackRef;
  }
}<|MERGE_RESOLUTION|>--- conflicted
+++ resolved
@@ -33,14 +33,11 @@
 
 import org.apache.commons.lang3.StringUtils;
 import org.apache.hadoop.classification.VisibleForTesting;
-<<<<<<< HEAD
 import org.apache.hadoop.fs.FileRange;
 import org.apache.hadoop.fs.VectoredReadUtils;
 import org.apache.hadoop.fs.azurebfs.VectoredIOContext;
 import org.apache.hadoop.fs.impl.CombinedFileRange;
-=======
 import org.apache.hadoop.fs.impl.BackReference;
->>>>>>> ce5bc489
 import org.apache.hadoop.util.Preconditions;
 
 import org.slf4j.Logger;
@@ -140,7 +137,6 @@
    */
   private long nextReadPos;
 
-<<<<<<< HEAD
   /**
    * Thread pool used for vectored IO operation.
    */
@@ -155,10 +151,10 @@
    * closed or unbuffer is called.
    */
   private final AtomicBoolean stopVectoredIOOperations = new AtomicBoolean(false);
-=======
+
   /** ABFS instance to be held by the input stream to avoid GC close. */
   private final BackReference fsBackRef;
->>>>>>> ce5bc489
+
 
   public AbfsInputStream(
           final AbfsClient client,
