--- conflicted
+++ resolved
@@ -735,58 +735,8 @@
       final TracingContext tracingContext) throws IOException {
     AbfsRestOperation op;
     AbfsClient createClient = getClientHandler().getIngressClient();
-<<<<<<< HEAD
-    try {
-      // Trigger a create with overwrite=false first so that eTag fetch can be
-      // avoided for cases when no pre-existing file is present (major portion
-      // of create file traffic falls into the case of no pre-existing file).
-      op = createClient.createPath(relativePath, true, false, permissions,
-          isAppendBlob, null, contextEncryptionAdapter, tracingContext);
-
-    } catch (AbfsRestOperationException e) {
-      if (e.getStatusCode() == HttpURLConnection.HTTP_CONFLICT) {
-        // File pre-exists, fetch eTag
-        try {
-          op = getClient().getPathStatus(relativePath, false, tracingContext, null);
-        } catch (AbfsRestOperationException ex) {
-          if (ex.getStatusCode() == HttpURLConnection.HTTP_NOT_FOUND) {
-            // Is a parallel access case, as file which was found to be
-            // present went missing by this request.
-            throw new ConcurrentWriteOperationDetectedException(
-                "Parallel access to the create path detected. Failing request "
-                    + "to honor single writer semantics");
-          } else {
-            throw ex;
-          }
-        }
-
-        String eTag = extractEtagHeader(op.getResult());
-
-        try {
-          // overwrite only if eTag matches with the file properties fetched befpre
-          op = createClient.createPath(relativePath, true, true, permissions,
-              isAppendBlob, eTag, contextEncryptionAdapter, tracingContext);
-        } catch (AbfsRestOperationException ex) {
-          if (ex.getStatusCode() == HttpURLConnection.HTTP_PRECON_FAILED) {
-            // Is a parallel access case, as file with eTag was just queried
-            // and precondition failure can happen only when another file with
-            // different etag got created.
-            throw new ConcurrentWriteOperationDetectedException(
-                "Parallel access to the create path detected. Failing request "
-                    + "to honor single writer semantics");
-          } else {
-            throw ex;
-          }
-        }
-      } else {
-        throw e;
-      }
-    }
-
-=======
     op = createClient.conditionalCreateOverwriteFile(relativePath, statistics,
         permissions, isAppendBlob, contextEncryptionAdapter, tracingContext);
->>>>>>> 0a3d699c
     return op;
   }
 
