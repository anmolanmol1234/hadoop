--- conflicted
+++ resolved
@@ -558,10 +558,6 @@
           isWrappedStandbyException(e)) {
         return new RetryAction(RetryAction.RetryDecision.FAILOVER_AND_RETRY,
             getFailoverOrRetrySleepTime(failovers));
-<<<<<<< HEAD
-      } else if (e instanceof SocketException ||
-                 (e instanceof IOException && !(e instanceof RemoteException))) {
-=======
       } else if (e instanceof RetriableException
           || getWrappedRetriableException(e) != null) {
         // RetriableException or RetriableException wrapped 
@@ -569,7 +565,6 @@
               getFailoverOrRetrySleepTime(retries));
       } else if (e instanceof SocketException
           || (e instanceof IOException && !(e instanceof RemoteException))) {
->>>>>>> 6266273c
         if (isIdempotentOrAtMostOnce) {
           return RetryAction.FAILOVER_AND_RETRY;
         } else {
@@ -578,19 +573,8 @@
                   + "whether it was invoked");
         }
       } else {
-<<<<<<< HEAD
-        RetriableException re = getWrappedRetriableException(e);
-        if (re != null) {
-          return new RetryAction(RetryAction.RetryDecision.RETRY,
-              getFailoverOrRetrySleepTime(retries));
-        } else {
           return fallbackPolicy.shouldRetry(e, retries, failovers,
               isIdempotentOrAtMostOnce);
-        }
-=======
-          return fallbackPolicy.shouldRetry(e, retries, failovers,
-              isIdempotentOrAtMostOnce);
->>>>>>> 6266273c
       }
     }
   }
