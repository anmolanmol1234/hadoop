--- conflicted
+++ resolved
@@ -53,12 +53,8 @@
     this.jobIndexInfo = jobIndexInfo;
     this.jobId = jobId;
     jobReport = RecordFactoryProvider.getRecordFactory(null).newRecordInstance(JobReport.class);
-<<<<<<< HEAD
-    jobReport.setStartTime(jobIndexInfo.getSubmitTime());
-=======
     jobReport.setSubmitTime(jobIndexInfo.getSubmitTime());
     jobReport.setStartTime(jobIndexInfo.getJobStartTime());
->>>>>>> fbf12270
     jobReport.setFinishTime(jobIndexInfo.getFinishTime());
     jobReport.setJobState(getState());
   }
